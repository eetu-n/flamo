import torch
import torch.nn as nn
import warnings
from collections import OrderedDict
from flamo.processor.dsp import FFT, iFFT, Transform
from flamo.functional import signal_gallery

# ============================= SERIES ================================


class Series(nn.Sequential):
    r"""
    Module for cascading multiple DSP modules in series. Inherits from :class:`nn.Sequential`.
    This class serves as a container for a series of DSP modules, allowing them 
    to be cascaded in a single module. It ensures that all included modules 
    share the same values for the `nfft` and `alias_decay_db` attributes, hence all parsed 
    modules are expected to have these attributes.

        **Args**:
            - \*args: A variable number of DSP modules of the type :class:`nn.Module`, :class:`nn.Sequential`, or :class:`OrderedDict`.
    """
    def __init__(self, *args):
        super().__init__(self.__unpack_modules(modules=args, current_keys=[]))
        
        # Check nfft and alpha values
        self.nfft = self.__check_attribute('nfft')
        self.alias_decay_db = self.__check_attribute('alias_decay_db')

        # Check I/O compatibility
        self.input_channels, self.output_channels = self.__check_io()

    def __unpack_modules(self, modules: tuple, current_keys: list) -> OrderedDict:
        r"""
        Generate an :class:`OrderedDict` containing the modules given in the input 
        tuple, and give a key to each module.
        If any module in the input tuple is a :class:`nn.Sequential` (or :class:`OrderedDict`), 
        it is recognized as nested :class:`nn.Sequential` (or :class:`OrderedDict`),
        it is unpacked, and its modules are added to the output :class:`OrderedDict`.
        For each encountered module, key generation follows these rules:
            1. if the analyzed module is :class:`nn.Sequential` or :class:`OrderedDict`, it is unpacked, thus, if it was nested inside
                another :class:`nn.Sequential` or :class:`OrderedDict`, the key given to itself is neglected. This until the analyzed module is
                a `leaf` module (i.e. :class:`nn.Module` and not :class:`nn.Sequential` or :class:`OrderedDict`), then rules 2-5 are applied
            2. if the module has a unique custom key (e.g. 'my_module'), it is used as is
            3. if the module has a custom key, but such key was previously used for another module (hence it is not unique). An error is raised
            4. if the module has no key, a key is generated for it, equal to its position in the series. A warning is raised
            5. if a custom key is found and can be converted to an integer (e.g. '3'), such key is considered missing
                * rule 4 is applied

        **Args**:
            - modules (tuple): The input modules.
            - current_keys (list): The current keys of the already unpacked modules.

        **Returns**:
            - The unpacked modules (:class:`OrderedDict`).

        **Raises**:
            - ValueError: If modules are not of type :class:`nn.Module`, :class:`nn.Sequential`, or :class:`OrderedDict`.
            - ValueError: If a custom key is not unique.
        """
        # TODO: Consider .modules() method
        # initialize the unpacked modules as empty OrderedDict
        unpacked_modules = OrderedDict()
        # iterate over the modules
        for module in modules:
            if isinstance(module, nn.Sequential):
                # module is a nn.Sequential
                unpacked_modules.update(
                    self.__unpack_modules(
                        (module._modules,), [*current_keys, *unpacked_modules.keys()]
                    )
                )
            elif isinstance(module, OrderedDict):
                for k, v in module.items():
                    if isinstance(v, nn.Sequential):
                        # nested nn.Sequential
                        unpacked_modules.update(
                            self.__unpack_modules(
                                (v._modules,), [*current_keys, *unpacked_modules.keys()]
                            )
                        )
<<<<<<< HEAD
                    elif isinstance(v, OrderedDict) or isinstance(v, dict):
=======
                    elif isinstance(v, OrderedDict):
>>>>>>> 6df4e086
                        # nested OrderedDict
                        unpacked_modules.update(
                            self.__unpack_modules(
                                (v,), [*current_keys, *unpacked_modules.keys()]
                            )
                        )
                    else:
                        try:
                            int(k)
                            # custom key is convertible to integer, key is overwritten
                            new_key = str(len(unpacked_modules) + len(current_keys))
                            unpacked_modules[new_key] = v
                            if k != new_key:
                                warnings.warn(f"Key {k} is an integer, it will be overwritten.")
                        except: # custom key found
                            if k in current_keys or k in unpacked_modules.keys():
                                # custom key is not unique
                                raise ValueError(f"Key {k} is already present in the Series.")
                            # custome key is unique
                            unpacked_modules[k] = v
            elif isinstance(module, nn.Module):
                # module without key
                unpacked_modules[str(len(unpacked_modules) + len(current_keys))] = (
                    module
                )
            else:
                raise ValueError("Modules must be nn.Module, nn.Sequential, or OrderedDict.")
            
        return unpacked_modules
    
    def __check_attribute(self, attr: str) -> int | float | None:
        r"""
        Checks if all modules have the same value of the requested attribute.

            **Args**:
                attr (str): The attribute to check.

            **Returns**:
                int | float | None: The attribute value.

            **Raises**:
                ValueError: If at least one module with incorrect attribute value was found.
        """
        value = None
        # First, store the value of the attribute if found in any of modules.
        for module in self:
            if hasattr(module, attr):
                value = getattr(module, attr)
                break
        if value is None:
            warnings.warn(f"Attribute {attr} not found in any of the modules.")
        # Then, check if all modules have the same value of the attribute. If any module has a different value, raise an error.
        else:
            for i,module in enumerate(self):
                if hasattr(module, attr) and getattr(module, attr) != value:
                    raise ValueError(f"All modules must have the same {attr} value. Module {module.__class__.__name__} at index {i} is incoherent with the part of the Series preceding it.")
        
        return value
    
    def __check_io(self):
        r"""
        Checks if the modules in the Series have compatible input/output shapes.

            **Returns**:
                tuple(int,int): The number of input and output channels.
        """
        found = False
        input_channels = None
        prev_out_channels = None

        for i,module in enumerate(self):
            try:
                input_channels = getattr(module, 'input_channels')
                found = True
                break
            except:
                continue
        
        if found:
            prev_module = self[i].__class__.__name__
            prev_position = i
            prev_out_channels = self[i].output_channels

            for j,module in enumerate(self):
                if j <= i:
                    continue
                if hasattr(module, 'input_channels'):
                    assert getattr(module, 'input_channels') == prev_out_channels, f"Module {prev_module} at index {prev_position} has {prev_out_channels} output channels, but module {module.__class__.__name__} at index {j} has {module.input_channels} input_channels."
                    prev_module = module.__class__.__name__
                    prev_position = j
                    prev_out_channels = getattr(module, 'output_channels', None)
        
        return input_channels, prev_out_channels

    def forward(self, input, ext_param = None):
        if ext_param is not None:
            for key, module in self._modules.items():
                # check if the key is in param_dict
                if ext_param is not None and key in ext_param:
                    input = module(input, ext_param[key])
                else:
                    input = module(input)
        else :
            for module in self:
                input = module(input)
        return input
        
# ============================= RECURSION ================================


class Recursion(nn.Module):
    r"""
    Recursion module for computing closed-loop transfer function. Inherits from :class:`nn.Module`.
    The feedforward and feedback paths if are given as a :class:`nn.Module`, :class:`nn.Sequential`, or :class:`OrderedDict`,
    they are converted to a :class:`Series` instance.

    Shape:
        - input: :math:`(B, M, N_{in}, ...)`
        - output: :math:`(B, M, N_{out}, ...)`

    where :math:`B` is the batch size, :math:`M` is the number of frequency bins,
    :math:`N_{in}` is the number of input channels, and :math:`N_{out}` is the number of output channels.
    Ellipsis :math:`(...)` represents additional dimensions.

        **Args**:
            - fF: The feedforward path with size (M, N_{out}, N_{in}).
            - fB: The feedback path with size (M, N_{in}, N_{out}).
            - alias_decay_db (float, optional): The decaying factor in dB for the time anti-aliasing envelope. The decay refers to the attenuation after nfft samples. Defaults to None.

        **Attributes**:
            - feedforward (nn.Module | Series): The feedforward path.
            - feedback (nn.Module | Series): The feedback path.
            - nfft (int): The number of frequency points.
            - alias_decay_db (float): The decaying factor in dB for the time anti-aliasing envelope. The decay refers to the attenuation after nfft samples.

        **Methods**:
            - forward(x): Applies the closed-loop transfer function to the input tensor x by convolution in frequency domain.
            - __check_attribute(attr): Checks if feedforward and feedback paths have the same value of the requested attribute.
            - __check_io(): Check if the feedforward and feedback paths have compatible input/output shapes.

    For details on the closed-loop transfer function see `Wikipedia page <https://en.wikipedia.org/wiki/Closed-loop_transfer_function>`_.
    """
    def __init__(self,
                 fF: nn.Module | nn.Sequential | OrderedDict | Series,
                 fB: nn.Module | nn.Sequential | OrderedDict | Series,
                ):
        
        nn.Module.__init__(self)

        # Prepare the feedforward and feedback paths
        if isinstance(fF, (nn.Sequential, OrderedDict)) and not isinstance(fF, Series):
            self.feedforward = Series(fF)
            warnings.warn('Feedforward path has been converted to a Series class instance.')
        else:
            self.feedforward = fF
        if isinstance(fB, (nn.Sequential, OrderedDict)) and not isinstance(fB, Series):
            self.feedback = Series(fB)
            warnings.warn('Feedback path has been converted to a Series class instance.')
        else:
            self.feedback = fB

        # Check nfft and time anti-aliasing decay-envelope parameter values
        self.nfft = self.__check_attribute('nfft')
        self.alias_decay_db = self.__check_attribute('alias_decay_db')

        # Check I/O compatibility
        self.input_channels, self.output_channels = self.__check_io()

        # Identity matrix for the forward computation
        self.I = self.__generate_identity().to(device=self.alias_decay_db.device)


    def forward(self, X):
        r"""
        Applies the closed-loop transfer function to the input tensor X.

            **Args**:
                X (torch.Tensor): Input tensor of shape :math:`(B, M, N_{in}, ...)`.

            **Returns**:
                torch.Tensor: Output tensor of shape :math:`(B, M, N_{out}, ...)`.
        """
        B = self.feedforward(X)

        # Expand identity matrix to batch size
        expand_dim = [X.shape[0]] + [d for d in self.I.shape]
        I = self.I.expand(tuple(expand_dim))

        HH = self.feedback(I)
        A = I - self.feedforward(HH)
        return torch.linalg.solve(A, B)
    
    def __generate_identity(self) -> torch.Tensor:
        r"""
        Generates the identity matrix necessary for the forward computation.

            **Returns**:
                torch.Tensor: The identity matrix.
        """
        size = (self.nfft//2+1, self.output_channels, self.output_channels)
        I = torch.zeros(*size, dtype=torch.complex64)
        for i in range(self.output_channels):
            I[:, i, i] = 1
        return I
    
    # ---------------------- Check methods ----------------------
    def __check_attribute(self, attr: str) -> int | float:
        r"""
        Checks if feedforward and feedback paths have the same value of the requested attribute.

            **Args**:
                attr (str): The attribute to check.

            **Returns**:
                int | float: The attribute value.

            **Raises**:
                ValueError: The two paths have different values of the requested attribute.
        """
        ff_attr = getattr(self.feedforward, attr, None)
        if ff_attr is None:
            warnings.warn(f"The feedforward pass does not possess the attribute {attr}.")
        fb_attr = getattr(self.feedback, attr, None)
        if fb_attr is None:
            warnings.warn(f"The feedback pass does not possess the attribute {attr}.")
        # Then, check that the two paths have the same value of the attribute.
        if ff_attr is not None and fb_attr is not None:
            assert ff_attr == fb_attr, f"The feedforward pass has {attr} = {ff_attr} and feedback pass has {attr} = {fb_attr}. They must have the same value."

        # Return the attribute value
        attr_value = ff_attr if ff_attr is not None else fb_attr

        return attr_value
    
    def __check_io(self) -> tuple:
        r"""
        Checks if the feedforward and feedback paths have compatible input/output shapes.

            **Returns**:
                tuple(int,int): The number of input and output channels.

            **Raises**:
                ValueError: The feedforward or the feedback paths do not possess either the input_channels or the output_channels attributes.
                AssertionError: The feedforward and the feedback paths' input and output channels are not compatible.
        """
        # Get input channels of both feedforward and feedback
        ff_in_ch = getattr(self.feedforward, 'input_channels', None)
        ff_out_ch = getattr(self.feedforward, 'output_channels', None)
        fb_in_ch = getattr(self.feedback, 'input_channels', None)
        fb_out_ch = getattr(self.feedback, 'output_channels', None)

        # Check if the input/output channels are compatible
        if ff_in_ch is None:
            raise ValueError(f"The feedforward pass does not possess the attribute input_channels.")
        if ff_out_ch is None:
            raise ValueError(f"The feedforward pass does not possess the attribute output_channels.")
        if fb_in_ch is None:
            raise ValueError(f"The feedback pass does not possess the attribute input_channels.")
        if fb_out_ch is None:
            raise ValueError(f"The feedback pass does not possess the attribute output_channels.")
        
        assert(ff_out_ch == fb_in_ch), f"Feedforward pass has {ff_out_ch} output channels, but feedback pass has {fb_in_ch} input channels. They must be the same."
        assert(fb_out_ch == ff_in_ch), f"Feedforward pass {ff_in_ch} input channels, but the feedback pass has {fb_out_ch} output channels. They must be the same."

        return ff_in_ch, ff_out_ch


# ============================= SHELL ================================


class Shell(nn.Module):
    r"""
    DSP wrapper class. Interfaces the DSP with dataset and loss function. Inherits from :class:`nn.Module`.

    Shape:
        - input: :math:`(B, M, N_{in}, ...)`
        - output: :math:`(B, M, N_{out}, ...)`

    where :math:`B` is the batch size, :math:`M` is the number of frequency bins,
    :math:`N_{in}` is the number of input channels (defined by the `core` and the `input_layer`),
    and :math:`N_{out}` is the number of output channels (defined by the `core` and the `output_layer`).
    Ellipsis :math:`(...)` represents additional dimensions.

        **Args**:
            - core (nn.Module | nn.Sequential): DSP.
            - input_layer (nn.Module, optional): layer preceeding the DSP and correctly preparing the Dataset input before the DSP processing. Default: Transform(lambda x: x).
            - output_layer (nn.Module, optional): layer following the DSP and preparing its output for the comparison with the Dataset target. Default: Transform(lambda x: x).

        **Attributes**:
            - core (nn.Module | Series): DSP.
            - input_layer (nn.Module | Series): layer preceeding the DSP.
            - output_layer (nn.Module | Series): layer following the DSP.
            - nfft (int): Number of frequency points.
            - alias_decay_db (float): The decaying factor in dB for the time anti-aliasing envelope. The decay refers to the attenuation after nfft samples.

        **Methods**:
            - forward(x): Forward pass through the input layer, the core, and the output layer.
            - get_inputLayer(): Returns the current input layer.
            - set_inputLayer(input_layer): Substitutes the current input layer with a given new one.
            - get_outputLayer(): Returns the output layer.
            - set_outputLayer(output_layer): Substitutes the current output layer with a given new one.
            - get_core(): Returns the core.
            - set_core(core): Substitutes the current core with a given new one.
            - get_time_response(fs, identity): Generates the impulse response of the DSP.
            - get_freq_response(fs, identity): Generates the frequency response of the DSP.
    """
    def __init__(self,
                 core: nn.Module | Recursion | nn.Sequential,
                 input_layer: Recursion | Series | nn.Module=nn.Identity(),
                 output_layer: Recursion | Series | nn.Module=nn.Identity(),
                ):
        
        nn.Module.__init__(self)        

        # Prepare the core, input layer, and output layer
        if isinstance(core, (nn.Sequential, OrderedDict)) and not isinstance(core, Series):
            self.__core = Series(core)
            warnings.warn('Core has been converted to a Series class instance.')
        else:
            self.__core = core
        if isinstance(input_layer, (nn.Sequential, OrderedDict)) and not isinstance(input_layer, Series):
            self.__input_layer = Series(input_layer)
            warnings.warn('Input layer has been converted to a Series class instance.')
        else:
            self.__input_layer = input_layer
        if isinstance(output_layer, (nn.Sequential, OrderedDict)) and not isinstance(output_layer, Series):
            self.__output_layer = Series(output_layer)
            warnings.warn('Output layer has been converted to a Series class instance.')
        else:
            self.__output_layer = output_layer

        # Check model nfft and time anti-aliasing decay-envelope parameter values
        self.nfft = self.__check_attribute('nfft')
        self.alias_decay_db = self.__check_attribute('alias_decay_db')

        # Check I/O compatibility
        self.input_channels, self.output_channels = self.__check_io()

    def forward(self, x: torch.Tensor, ext_param: dict = None) -> torch.Tensor:
        r"""
        Forward pass through the input layer, the core, and the output layer. Keeps the three components separated.

            **Args**:
                - x (torch.Tensor): Input tensor of shape :math:`(B, M, N_{in}, ...)`.

            **Returns**:
                - torch.Tensor: Output tensor of shape :math:`(B, M, N_{out}, ...)`.
        """
        x = self.__input_layer(x)
        if ext_param is not None:
            x = self.__core(x, ext_param)
        else:
            x = self.__core(x)
        x = self.__output_layer(x)
        return x
    
    # ---------------------- Get and set methods ----------------------
    def get_inputLayer(self) -> nn.Module | nn.Sequential:
        return self.__input_layer
    
    def set_inputLayer(self, input_layer: nn.Module=None) -> None:
        self.__input_layer = input_layer

    def get_outputLayer(self) -> nn.Module | nn.Sequential:
        return self.__output_layer
    
    def set_outputLayer(self, output_layer: nn.Module=None) -> None:
        self.__output_layer = output_layer

    def get_core(self) -> nn.Module | nn.Sequential:
        return self.__core
    
    def set_core(self, core: nn.Module) -> None:
        self.__core = core

    # ---------------------- Check methods ----------------------
    def __check_attribute(self, attr: str) -> int | float:
        r"""
        Check if all the modules in core, input layer, and output layer have the same value for the requested attribute.

            **Args**:
                attr (str): The attribute to check.
            
            **Returns**:
                int: The attribute value.
            
            **Raises**:
                - ValueError: The core component does not possess the requested attribute.
                - AssertionError: Core, input layer, and output layer do not have the same value of the requested attribute.
        """

        # Check that core, input layer, and output layer all possess the nfft attribute.
        if getattr(self.__core, attr, None) is None:
            raise ValueError(f"The core does not possess the attribute {attr}.")
        if getattr(self.__input_layer, attr, None) is not None:
            assert getattr(self.__core, attr) == getattr(self.__input_layer, attr), f"The input layer has {attr} = {getattr(self.__input_layer, attr)} and the core has {attr} = {getattr(self.__core, attr)}. They must have the same value."
        if getattr(self.__output_layer, attr, None) is not None:
            assert getattr(self.__core, attr) == getattr(self.__output_layer, attr), f"The core has {attr} = {getattr(self.__core, attr)} and the output layer has {attr} = {getattr(self.__output_layer, attr)}. They must have the same value."

        # Get current value
        return getattr(self.__core, attr)
    
    def __check_io(self) -> tuple:
        r"""
        Checks if the input layer, the core, and the output layer have compatible input/output shapes.

            **Returns**:
                tuple(int,int): The number of input and output channels.

            **Raises**:
                ValueError: The core, the input layer, and the output layer are not I/O compatible.
        """
        # Check that core and input layer are I/O compatible
        if getattr(self.__core, 'input_channels', None) is None:
            raise ValueError(f"The core does not possess the attribute input_channels.")
        if getattr(self.__input_layer, 'output_channels', None) is not None:
            core_in_ch = getattr(self.__core, 'input_channels')
            inlayer_out_ch = getattr(self.__input_layer, 'output_channels')
            assert core_in_ch == inlayer_out_ch, f"The core should receive {core_in_ch} input channels, but {inlayer_out_ch} channels arrive from the input layer."
        
        # Check that core and output layer are I/O compatible
        if getattr(self.__core, 'output_channels', None) is None:
            raise ValueError(f"The core does not possess the attribute output_channels.")
        if getattr(self.__output_layer, 'input_channels', None) is not None:
            core_out_ch = getattr(self.__core, 'output_channels')
            outlayer_in_ch = getattr(self.__output_layer, 'input_channels')
            assert core_out_ch == outlayer_in_ch, f"The core sends {core_out_ch} output channels, but the output layer can only receive {outlayer_in_ch} channels."

        # Return the number of input and output channels
        inlayer_in_ch = getattr(self.__input_layer, 'input_channels', None)
        outlayer_out_ch = getattr(self.__output_layer, 'output_channels', None)

        if inlayer_in_ch is not None:
            in_ch = inlayer_in_ch
        else:
            in_ch = getattr(self.__core, 'input_channels')
        if outlayer_out_ch is not None:
            out_ch = outlayer_out_ch
        else:
            out_ch = getattr(self.__core, 'output_channels')

        return in_ch, out_ch

    # ---------------------- Responses methods ----------------------
    def get_time_response(self, fs: int=48000, identity: bool=False) -> torch.Tensor:
        r"""
        Generates the impulse response of the DSP.

            **Args**:
                - fs (int, optional): Sampling frequency. Defaults to 48000.
                - identity (bool, optional): If False, return the input-to-output impulse responses of the DSP.
                                        If True, return the input-free impulse responses of the DSP.
                                        Defaults to False.
                
            **NOTE**: Definition of 'input-to-output' and 'input-free'
                Let :math:`A \in \mathbb{R}^{T \times  N_{out} \times N_{in}}` be a time filter matrix. If :math:`x \in \mathbb{R}^{T \times  N_{in}}` is an :math:`N_{in}`-dimensional time signal having
                a unit impulse at time :math:`t=0` for each element along :math:`N_{in}`. Let :math:`I \in R^{T \times  N \times N}` be an diagonal matrix across
                second and third dimension, with unit impulse at time :math:`t=0`for each element along such diagonal.
                If :math:`*` represent the signal-wise matrix convolution operator, then:
                - :math:`y = A * x` is the 'input-to-output' impulse response of :math:`A`.
                - :math:`A * I` is the 'input-free' impulse response of :math:`A`.

            **Returns**:
                - torch.Tensor: Generated DSP impulse response.
        """

        # construct anti aliasing reconstruction envelope
        gamma = 10 ** (-torch.abs(self.alias_decay_db) / (self.nfft) / 20)
        self.alias_envelope = (gamma ** torch.arange(0, -self.nfft, -1, device=gamma.device)).view(1,-1,1).expand(1, -1, self.output_channels)
        
        # save input/output layers
        input_save = self.get_inputLayer()
        output_save = self.get_outputLayer()

        # update input/output layers
        self.set_inputLayer(FFT(self.nfft))
        self.set_outputLayer(
            nn.Sequential(
                iFFT(self.nfft),
                Transform(lambda x: x*self.alias_envelope)
            )
        )

        # generate input signal
        x = signal_gallery( batch_size=1, n_samples=self.nfft, n=self.input_channels, signal_type="impulse", fs=fs, device=gamma.device)
        if identity and self.input_channels > 1:
            self.alias_envelope = self.alias_envelope.unsqueeze(-1).expand(1, -1, -1, self.input_channels)
            x = x.diag_embed()

        # generate impulse response
        with torch.no_grad():
            y = self.forward(x)

        # restore input/output layers
        self.set_inputLayer(input_save)
        self.set_outputLayer(output_save)

        return y
    
    def get_freq_response(self, fs: int=48000, identity: bool=False) -> torch.Tensor:

        r"""
        Generates the frequency response of the DSP.

            **Args**:
                - fs (int, optional): Sampling frequency. Defaults to 48000.
                - identity (bool, optional): If False, return the input-to-output frequency responses of the DSP.
                                        If True, return the input-free frequency responses of the DSP.
                                        Defaults to False.
            
            **NOTE**: Definition of 'input-to-output' and 'input-free'
                Let :math:`A \in \mathbb{R}^{F \times  N_{out} \times N_{in}}` be a frequency filter matrix. If :math:`x \in \mathbb{R}^{F \times  N_{in}}` is an :math:`N_{in}`-dimensional signal having
                a unit impulse at time :math:`t=0` spectrum for each element along :math:`N_{in}`. Let :math:`I \in R^{F \times  N \times N}` be an diagonal matrix across
                second and third dimension, with unit impulse at time :math:`t=0` spectra for each element along such diagonal.
                If :math:`*` represent the signal-wise matrix product operator, then:
                - :math:`y = A * x` is the 'input-to-output' frequency response of :math:`A`.
                - :math:`A * I`is the 'input-free' frequency response of :math:`A`.

            **Returns**:
                torch.Tensor: Generated DSP frequency response.
        """

        # contruct anti aliasing reconstruction envelope
        gamma = 10 ** (-torch.abs(self.alias_decay_db) / (self.nfft) / 20)
        self.alias_envelope_exp = (gamma ** torch.arange(0, -self.nfft, -1, device=gamma.device)).view(1,-1,1).expand(1,-1,self.output_channels)
        
        # save input/output layers
        input_save = self.get_inputLayer()
        output_save = self.get_outputLayer()

        # update input/output layers
        self.set_inputLayer(FFT(self.nfft))
        self.set_outputLayer(
            nn.Sequential(
                iFFT(self.nfft),
                Transform(lambda x: torch.einsum('bfm..., bfm... -> bfm...', x, self.alias_envelope_exp)),
                FFT(self.nfft))) #TODO, this is a very suboptimal way to do this, we need to find a better way 

        # generate input signal
        x = signal_gallery( batch_size=1, n_samples=self.nfft, n=self.input_channels, signal_type="impulse", fs=fs, device=gamma.device)
        if identity and self.input_channels > 1:
            x = x.diag_embed()

        # generate frequency response
        with torch.no_grad():
            y = self.forward(x)

        # restore input/output layers
        self.set_inputLayer(input_save)
        self.set_outputLayer(output_save)

        return y<|MERGE_RESOLUTION|>--- conflicted
+++ resolved
@@ -78,11 +78,7 @@
                                 (v._modules,), [*current_keys, *unpacked_modules.keys()]
                             )
                         )
-<<<<<<< HEAD
                     elif isinstance(v, OrderedDict) or isinstance(v, dict):
-=======
-                    elif isinstance(v, OrderedDict):
->>>>>>> 6df4e086
                         # nested OrderedDict
                         unpacked_modules.update(
                             self.__unpack_modules(
