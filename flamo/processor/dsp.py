import torch
from typing import Optional
import torch.nn as nn
import torch.nn.functional as F
from flamo.utils import to_complex
from flamo.functional import (
    skew_matrix,
    lowpass_filter,
    highpass_filter,
    bandpass_filter,
<<<<<<< HEAD
    rad2hertz,
)
from flamo.auxiliary.eq import eq_freqs, geq
from flamo.auxiliary.scattering import ScatteringMapping

=======
    rad2hertz )
from flamo.auxiliary.eq import (
    eq_freqs,
    geq, 
    design_geq)
from flamo.auxiliary.scattering import (
    ScatteringMapping)
>>>>>>> aebda812
# ============================= TRANSFORMS ================================


class Transform(nn.Module):
    r"""
    Base class for all transformations.

    The transformation is a callable (e.g. :class:`lambda` expression, function, or :class:`nn.Module`).

        **Arguments / Attributes**:
            - **transform** (callable): The transformation function to be applied to the input. Default: ``lambda x: x``
            - **device** (str): The device of the constructed tensor, if any. Default: None.


        Examples::

            >>> pow2 = Transform(lambda x: x**2)
            >>> input = torch.tensor([1, 2, 3])
            >>> pow2(input)
            tensor([1, 4, 9])
    """

    def __init__(self, transform: callable = lambda x: x, device: Optional[str] = None):

        super().__init__()
        self.transform = transform
        self.device = device

    def forward(self, x: torch.Tensor):
        r"""
        Calls transformation function on the input tensor.

            **Arguments**:
                x (Tensor): The input tensor.

            **Returns**:
               The transformed tensor.
        """
        return self.transform(x)


class FFT(Transform):
    r"""
    Real Fast Fourier Transform (FFT) class.

    The :class:`FFT` class is an instance of the :class:`Transform` class in which transformation is the :func:`torch.fft.rfft` function.
    Computes the one dimensional Fourier transform of real-valued input. The input is interpreted as a real-valued signal in time domain. The output contains only the positive frequencies below the Nyquist frequency.

        **Arguments / Attributes**:
            - **nfft** (int): The number of points to compute the FFT.
            - **norm** (str): The normalization mode for the FFT.


    For details on the real FFT function, see `torch.fft.rfft documentation <https://pytorch.org/docs/stable/generated/torch.fft.rfft.html>`_.
    """

    def __init__(self, nfft: int = 2**11, norm: str = "backward"):

        self.nfft = nfft
        self.norm = norm
        transform = lambda x: torch.fft.rfft(x, n=self.nfft, dim=1, norm=self.norm)
        super().__init__(transform=transform)


class iFFT(Transform):
    r"""
    Inverse Fast Fourier Transform (iFFT) class.

    The :class:`iFFT` class is an instance of the :class:`Transform` class in which transformation is the :func:`torch.fft.irfft` function.
    Computes the inverse of the Fourier transform of a real-valued tensor. The input is interpreted as a one-sided Hermitian signal in the Fourier domain. The output is a real-valued signal in the time domain.

        **Arguments / Attributes**:
            - **nfft** (int): The size of the FFT. Default: 2**11.
            - **norm** (str): The normalization mode. Default: "backward".

    For details on the inverse real FFT function, see `torch.fft.irfft documentation <https://pytorch.org/docs/stable/generated/torch.fft.irfft.html>`_.
    """

    def __init__(self, nfft: int = 2**11, norm: str = "backward"):

        self.nfft = nfft
        self.norm = norm
        transform = lambda x: torch.fft.irfft(x, n=self.nfft, dim=1, norm=self.norm)
        super().__init__(transform=transform)


class FFTAntiAlias(Transform):
    r"""
    Real Fast Fourier Transform (FFT) class with time-aliasing mitigation enabled.

    Computes the one dimensional Fourier transform of real-valued tensor :func:`torch.fft.rfft` after multiplying it by an
    by an exponentially decaying envelope to mitigate time aliasing.
    The input is interpreted as a real-valued signal in time domain.
    The output contains only the positive frequencies below the Nyquist frequency.

        **Arg / Attributes**:
            - **nfft** (int): The number of points to compute the FFT.
            - **norm** (str): The normalization mode for the FFT.
            - **alias_decay_db** (float): The decaying factor in dB for the time anti-aliasing envelope. Default: 0.0.
            - **device** (str): The device of the constructed tensors. Default: None.


    For details on the FFT function, see `torch.fft.rfft documentation <https://pytorch.org/docs/stable/generated/torch.fft.rfft.html>`_.
    """

    def __init__(
        self,
        nfft: int = 2**11,
        norm: str = "backward",
        alias_decay_db: float = 0.0,
        device: Optional[str] = None,
    ):

        self.nfft = nfft
        self.norm = norm
        self.device = device

        gamma = 10 ** (
            -torch.abs(torch.tensor(alias_decay_db, device=self.device))
            / (self.nfft)
            / 20
        )
        self.alias_envelope = gamma ** torch.arange(
            0, -self.nfft, -1, device=self.device
        )

        fft = lambda x: torch.fft.rfft(x, n=self.nfft, dim=1, norm=self.norm)
        transform = lambda x: fft(torch.einsum("btm, t->btm", x, self.alias_envelope))
        super().__init__(transform=transform)


class iFFTAntiAlias(Transform):
    r"""
    Inverse Fast Fourier Transform (iFFT) class with time-aliasing mitigation enabled.

    Computes the inverse of the Fourier transform of a real-valued tensor :func:`torch.fft.irfft` to which anti time aliasing has been applied.
    The input is interpreted as a one-sided Hermitian signal in the Fourier domain evaluated outside of the unit circle to reduce time aliasing.
    The output of the inverse FFT is a real-valued signal in the time domain multiplied by the anti-aliasing exponentially rising envelope.

        **Arguments / Attributes**:
            - **nfft** (int): The size of the FFT. Default: 2**11.
            - **norm** (str): The normalization mode. Default: "backward".
            - **alias_decay_db** (float): The decaying factor in dB for the time anti-aliasing envelope. Default: 0.0.
            - **device** (str): The device of the constructed tensors. Default: None.

    For details on the inverse FFT function, see `torch.fft.irfft documentation <https://pytorch.org/docs/stable/generated/torch.fft.irfft.html>`_.
    """

    def __init__(
        self,
        nfft: int = 2**11,
        norm: str = "backward",
        alias_decay_db: float = 0.0,
        device: Optional[str] = None,
    ):

        self.nfft = nfft
        self.norm = norm
        self.device = device

        gamma = 10 ** (
            -torch.abs(torch.tensor(alias_decay_db, device=self.device))
            / (self.nfft)
            / 20
        )
        self.alias_envelope = gamma ** torch.arange(
            0, -self.nfft, -1, device=self.device
        )

        ifft = lambda x: torch.fft.irfft(x, n=self.nfft, dim=1, norm=self.norm)
        transform = lambda x: torch.einsum("btm, t->btm", ifft(x), self.alias_envelope)
        super().__init__(transform=transform)


# ============================= CORE ================================


class DSP(nn.Module):
    r"""
    Processor core module consisting of learnable parameters representing a Linear Time-Invariant (LTI) system, which is then convolved with the input signal.

    The parameters are stored in :attr:`param` tensor whose values at initialization
    are drawn from the normal distribution :math:`\mathcal{N}(0, 1)` and can be
    modified using the :meth:`assign_value` method.

    The anti aliasing envelope is computed using the :meth:`get_gamma` method from
    the :attr:`alias_decay_db` attribute which determines the decay in dB reached
    by the exponentially decaying envelope :math:`\gamma(n)` after :attr:`nfft` samples.
    The envelope :math:`\gamma(n)` is then applied to the time domain signal before computing the FFT

        **Arguments / Attributes**:
            - **size** (tuple): The shape of the parameters before mapping.
            - **nfft** (int, optional): The number of FFT points required to compute the frequency response. Default: 2 ** 11.
            - **map** (function, optional): The mapping function applied to the raw parameters. Default: ``lambda x: x``.
            - **requires_grad** (bool, optional): Whether the parameters require gradients. Default: False.
            - **alias_decay_db** (float, optional): The decaying factor in dB for the time anti-aliasing envelope. The decay refers to the attenuation after nfft samples. Default: 0.
            - **device** (str): The device of the constructed tensor, if any. Default: None.

        **Attributes**:
            - **param** (nn.Parameter): The parameters of the DSP module.
            - **fft** (function): The FFT function. Calls the :func:`torch.fft.rfft` function.
            - **ifft** (function): The Inverse FFT function. Calls the :func:`torch.fft.irfft`.
            - **gamma** (torch.Tensor): The gamma value used for time anti-aliasing envelope.
            - **new_value** (int): Flag indicating if new values have been assigned.

    """

    def __init__(
        self,
        size: tuple,
        nfft: int = 2**11,
        map: callable = lambda x: x,
        requires_grad: bool = False,
        alias_decay_db: float = 0.0,
        device: Optional[str] = None,
    ):

        super().__init__()
        assert isinstance(size, tuple), "Size must be a tuple."
        self.size = size
        self.nfft = nfft
        self.map = map
        self.new_value = 0  # flag indicating if new values have been assigned
        self.requires_grad = requires_grad
        self.device = device
        self.param = nn.Parameter(
            torch.empty(self.size, device=self.device), requires_grad=self.requires_grad
        )
        self.fft = lambda x: torch.fft.rfft(x, n=self.nfft, dim=0)
        self.ifft = lambda x: torch.fft.irfft(x, n=self.nfft, dim=0)
        # initialize time anti-aliasing envelope function
        self.alias_decay_db = torch.tensor(alias_decay_db, device=self.device)
        self.init_param()
        self.get_gamma()

    def forward(self, x, **kwArguments):
        r"""
        Forward method.

        Input is returned. Forward method is to be implemented by the child class.

        """
        Warning("Forward method not implemented. Input is returned")
        return x

    def init_param(self):
        r"""
        It uses the :func:`torch.nn.init.normal_` function to set the values of :attr:`param` by drawing from the normal distribution :math:`\mathcal{N}(0, 1)`.
        """
        torch.nn.init.normal_(self.param)

    def get_gamma(self):
        r"""
        Calculate the value of :math:`\gamma` based on the alias decay in dB and the number of FFT points.
        The value of :math:`\gamma` is computed as follows and saved in the attribute :attr:`gamma`:

        .. math::

            \gamma = 10^{\frac{-|\alpha_{\text{dB}}|}{20 \cdot \texttt{nfft}}}\; \text{and}\; \gamma(n) = \gamma^{n}

        where :math:`\alpha_{\textrm{dB}}` is the alias decay in dB, :math:`\texttt{nfft}` is the number of FFT points,
        and :math:`n` is the discrete time index :math:`0\\leq n < N`, where N is the length of the signal.
        """

        self.gamma = 10 ** (-torch.abs(self.alias_decay_db) / (self.nfft) / 20)

    def assign_value(self, new_value: torch.Tensor, indx: tuple = tuple([slice(None)])):
        r"""
        Assigns new values to the parameters.

        **Arguments**:
            - **new_value** (torch.Tensor): New values to be assigned.
            - **indx** (tuple, optional): Specifies the index of the values to be assigned. Default: tuple([slice(None)]).

        .. warning::
            the gradient calculation is disable when assigning new values to :attr:`param`.

        """
        assert (
            self.param[indx].shape == new_value.shape
        ), f"New values shape {new_value.shape} is not compatible with the parameter shape {self.param[indx].shape}."

        Warning("Assigning new values. Gradient calculation is disabled.")
        with torch.no_grad():
            self.param[indx].copy_(new_value)
            self.new_value = 1  # flag indicating new values have been assigned


# ============================= GAINS ================================


class Gain(DSP):
    r"""
    A class representing a set of gains.

    The input tensor is expected to be a complex-valued tensor representing the
    frequency response of the input signal. The input tensor is then multiplied
    with the gain to produce the output tensor.

    Shape:
        - input: :math:`(B, M, N_{in}, ...)`
        - param: :math:`(N_{out}, N_{in})`
        - output: :math:`(B, M, N_{out}, ...)`

    where :math:`B` is the batch size, :math:`M` is the number of frequency bins,
    :math:`N_{in}` is the number of input channels, and :math:`N_{out}` is the number of output channels.
    Ellipsis :math:`(...)` represents additional dimensions.

        **Arguments / Attributes**:
            - **size** (tuple): The size of the gain parameters. Default: (1, 1).
            - **nfft** (int): The number of FFT points required to compute the frequency response. Default: 2 ** 11.
            - **map** (function): A mapping function applied to the raw parameters. Default: ``lambda x: x``.
            - **requires_grad** (bool): Whether the parameters requires gradients. Default: False.
            - **alias_decay_db** (float): The decaying factor in dB for the time anti-aliasing envelope. The decay refers to the attenuation after nfft samples. Default: 0.
            - **device** (str): The device of the constructed tensors. Default: None.

        **Attributes**:
            - **param** (nn.Parameter): The parameters of the Gain module.
            - **fft** (function): The FFT function. Calls the torch.fft.rfft function.
            - **ifft** (function): The Inverse FFT function. Calls the torch.fft.irfft.
            - **gamma** (torch.Tensor): The gamma value used for time anti-aliasing envelope.
            - **new_value** (int): Flag indicating if new values have been assigned.
            - **input_channels** (int): The number of input channels.
            - **output_channels** (int): The number of output channels.

    """

    def __init__(
        self,
        size: tuple = (1, 1),
        nfft: int = 2**11,
        map: callable = lambda x: x,
        requires_grad: bool = False,
        alias_decay_db: float = 0.0,
        device: Optional[str] = None,
    ):
        super().__init__(
            size=size,
            nfft=nfft,
            map=map,
            requires_grad=requires_grad,
            alias_decay_db=alias_decay_db,
            device=device,
        )
        self.initialize_class()

    def forward(self, x, ext_param=None):
        r"""
        Applies the Gain module to the input tensor x.

            **Arguments**:
                - **x** (torch.Tensor): Input tensor of shape :math:`(B, M, N_{in}, ...)`.
                - **ext_param** (torch.Tensor, optional): Parameter values received from external modules (hyper conditioning). Default: None.
            **Returns**:
                torch.Tensor: Output tensor of shape :math:`(B, M, N_{out}, ...)`.
        """
        self.check_input_shape(x)
        if ext_param is None:
            return self.freq_convolve(x, self.param)
        else:
            # log the parameters that are being passed
            with torch.no_grad():
                self.assign_value(ext_param)
            return self.freq_convolve(x, ext_param)

    def check_input_shape(self, x):
        r"""
        Checks if the dimensions of the input tensor x are compatible with the module.

            **Arguments**:
                **x** (torch.Tensor): Input tensor of shape :math:`(B, M, N_{in}, ...)`.
        """
        if (self.input_channels) != (x.shape[2]):
            raise ValueError(
                f"parameter shape = {self.size} not compatible with input signal of shape = ({x.shape})."
            )

    def check_param_shape(self):
        r"""
        Checks if the shape of the gain parameters is valid.
        """
        assert (
            len(self.size) == 2
        ), "gains must be 2D. For 1D (parallel) gains use parallelGain module."

    def get_freq_convolve(self):
        r"""
        Computes the frequency convolution function.

        The frequency convolution is computed using the :func:`torch.einsum` function.

            **Arguments**:
                **x** (torch.Tensor): Input tensor.

            **Returns**:
                torch.Tensor: Output tensor after frequency convolution.
        """
        self.freq_convolve = lambda x, param: torch.einsum(
            "mn,bfn...->bfm...", to_complex(self.map(param)), x
        )

    def initialize_class(self):
        r"""
        Initializes the Gain module.

        This method checks the shape of the gain parameters and computes the frequency convolution function.
        """
        self.check_param_shape()
        self.get_io()
        self.get_freq_convolve()

    def get_io(self):
        r"""
        Computes the number of input and output channels based on the size parameter.
        """
        self.input_channels = self.size[-1]
        self.output_channels = self.size[-2]


class parallelGain(Gain):
    """
    Parallel counterpart of the :class:`Gain` class.
    For information about **attributes** and **methods** see :class:`Gain`.

    Shape:
        - input: :math:`(B, M, N, ...)`
        - param: :math:`(N)`
        - output: :math:`(B, M, N, ...)`

    where :math:`B` is the batch size, :math:`M` is the number of frequency bins,
    and :math:`N` is the number of input channels.
    Ellipsis :math:`(...)` represents additional dimensions.
    """

    def __init__(
        self,
        size: tuple = (1,),
        nfft: int = 2**11,
        map: callable = lambda x: x,
        requires_grad: bool = False,
        alias_decay_db: float = 0.0,
        device: Optional[str] = None,
    ):
        super().__init__(
            size=size,
            nfft=nfft,
            map=map,
            requires_grad=requires_grad,
            alias_decay_db=alias_decay_db,
            device=device,
        )

    def check_param_shape(self):
        r"""
        Checks if the shape of the gain parameters is valid.
        """
        assert len(self.size) == 1, "gains must be 1D, for 2D gains use Gain module."

    def get_freq_convolve(self):
        r"""
        Computes the frequency convolution function.

        The frequency convolution is computed using the :func:`torch.einsum` function.

            **Arguments**:
                **x** (torch.Tensor): Input tensor.

            **Returns**:
                torch.Tensor: Output tensor after frequency convolution.
        """
        self.freq_convolve = lambda x, param: torch.einsum(
            "n,bfn...->bfn...", to_complex(self.map(param)), x
        )

    def get_io(self):
        r"""
        Computes the number of input and output channels based on the size parameter.
        """
        self.input_channels = self.size[-1]
        self.output_channels = self.size[-1]


# ============================= MATRICES ================================


class Matrix(Gain):
    """
    A class representing a matrix.

    The input tensor is expected to be a complex-valued tensor representing the
    frequency response of the input signal. The input tensor is multiplied
    with the matrix to produce the output tensor.

        **Arguments / Attributes**:
            - **size** (tuple, optional): The size of the matrix. Default: (1, 1).
            - **nfft** (int, optional): The number of FFT points required to compute the frequency response. Default: 2 ** 11.
            - **map** (function, optional): The mapping function to apply to the raw matrix elements. Default: ``lambda x: x``.
            - **matrix_type** (str, optional): The type of matrix to generate. Default: "random".
            - **requires_grad** (bool, optional): Whether the matrix requires gradient computation. Default: False.
            - **alias_decay_db** (float, optional): The decaying factor in dB for the time anti-aliasing envelope. The decay refers to the attenuation after nfft samples. Default: 0.
            - **device** (str, optional): The device of the constructed tensors. Default: None.

        **Attributes**:
            - **param** (nn.Parameter): The parameters of the Matrix module.
            - **fft** (function): The FFT function. Calls the torch.fft.rfft function.
            - **ifft** (function): The Inverse FFT function. Calls the torch.fft.irfft.
            - **new_value** (int): Flag indicating if new values have been assigned.
            - **gamma** (torch.Tensor): The gamma value used for time anti-aliasing envelope.
            - **input_channels** (int): The number of input channels.
            - **output_channels** (int): The number of output channels.


    """

    def __init__(
        self,
        size: tuple = (1, 1),
        nfft: int = 2**11,
        map: callable = lambda x: x,
        matrix_type: str = "random",
        requires_grad: bool = False,
        alias_decay_db: float = 0.0,
        device: Optional[str] = None,
    ):
        self.matrix_type = matrix_type
        super().__init__(
            size=size,
            nfft=nfft,
            map=map,
            requires_grad=requires_grad,
            alias_decay_db=alias_decay_db,
            device=device,
        )

    def matrix_gallery(self):
        r"""
        Generates the matrix based on the specified matrix type.
        The :attr:`map` attribute will be overwritten based on the matrix type.
        """
        Warning(
            f"you asked for {self.matrix_type} matrix type, map will be overwritten"
        )
        match self.matrix_type:
            case "random":
                self.map = lambda x: x
            case "orthogonal":
                assert (
                    self.size[0] == self.size[1]
                ), "Matrix must be square to be orthogonal"
                self.map = lambda x: torch.matrix_exp(skew_matrix(x))

    def initialize_class(self):
        r"""
        Initializes the Matrix module.

        This method checks the shape of the matrix parameters, sets the matrix type, generates the matrix, and computes the frequency convolution function.
        """
        self.check_param_shape()
        self.get_io()
        self.matrix_gallery()
        self.get_freq_convolve()


class HouseholderMatrix(Gain):
    r"""
    A class representing an Householder matrix.

    An Householder matrix :math:`\mathbf{U}` can be computed as follows

    .. math::

        \mathbf{U} = \mathbf{I} - 2uu^T

    where :math:`\mathbf{I}` is the identity matrix and :math:`u` is a unitary vector.

        **Arguments**:
            - **size** (tuple, optional): Size of the matrix. Must be a square matrix. Defaults to (1, 1).
            - **nfft** (int, optional): Number of FFT points. Defaults to 2**11.
            - **requires_grad** (bool, optional): If True, gradients will be computed for the parameters. Defaults to False.
            - **alias_decay_db** (float, optional): Alias decay in decibels. Defaults to 0.0.
            - **device** (optional): Device on which to perform computations. Defaults to None.

        **Attributes**:
            - **param** (nn.Parameter): The parameters `u`` used to construct the Householder matrix.
            - **fft** (function): The FFT function. Calls the torch.fft.rfft function.
            - **ifft** (function): The Inverse FFT function. Calls the torch.fft.irfft.
            - **gamma** (torch.Tensor): The gamma value used for time anti-aliasing envelope.
            - **new_value** (int): Flag indicating if new values have been assigned.
            - **map** (function): A mapping function applied to the raw parameter vector :math:`u` to make it unitary.
            - **input_channels** (int): The number of input channels.
            - **output_channels** (int): The number of output channels.


    """

    def __init__(
        self,
        size: tuple = (1, 1),
        nfft: int = 2**11,
        requires_grad: bool = False,
        alias_decay_db: float = 0.0,
        device: Optional[str] = None,
    ):
        assert size[0] == size[1], "Matrix must be square"
        size = (size[0], 1)
        map = lambda x: to_complex(x) / torch.norm(x, dim=0, keepdim=True)
        super().__init__(
            size=size,
            nfft=nfft,
            map=map,
            requires_grad=requires_grad,
            alias_decay_db=alias_decay_db,
            device=device,
        )

    def forward(self, x, ext_param=None):
        r"""
        Applies the Householder to the input tensor x.

        The multiplication is done more efficiently by using vector multiplications with :math:`u` instead of matrix multiplications.

        .. math::

            u^T x = \sum_{m=1}^{M} u_m x_m

            \mathbf{U}x = uu^T x = \sum_{n=1}^{N} u_n (u^T x)_n

        **Arguments**:
            - **x** (torch.Tensor): Input tensor of shape :math:`(B, M, N, ...)`.
            - **ext_param** (torch.Tensor, optional): Parameter values received from external modules (hyper conditioning). Default: None.
        **Returns**:
            torch.Tensor: Output tensor of shape :math:`(B, M, N, ...)`.
        """
        self.check_input_shape(x)
        if ext_param is None:
            u = self.map(self.param)
        else:
            # log the parameters that are being passed
            with torch.no_grad():
                self.assign_value(ext_param)
            # generate householder matrix from unitary vector
            u = self.map(ext_param)
        uTx = torch.einsum("mn,bfn...->bfm...", u.transpose(1, 0), x)
        uuTx = torch.einsum("nm,bfm...->bfn...", u, uTx)
        return x - 2 * uuTx

    def check_input_shape(self, x):
        r"""
        Checks if the dimensions of the input tensor x are compatible with the module.

            **Arguments**:
                **x** (torch.Tensor): Input tensor of shape :math:`(B, M, N_{in}, ...)`.
        """
        if (self.size[0]) != (x.shape[2]):
            raise ValueError(
                f"parameter shape = {self.size} not compatible with input signal of shape = ({x.shape})."
            )

    def get_io(self):
        r"""
        Computes the number of input and output channels based on the size parameter.
        """
        self.input_channels = self.size[0]
        self.output_channels = self.size[0]


# ============================= FILTERS ================================


class Filter(DSP):
    r"""
    A class representing a set of FIR filters.

    The input tensor is expected to be a complex-valued tensor representing the
    frequency response of the input signal. The input tensor is then convolved in
    frequency domain with the filter frequency responses to produce the output tensor.
    In case the mapping function is ``map=lambda x: x`` (default), the filter parameters
    correspond to the filter impulse responses.

    Shape:
        - input: :math:`(B, M, N_{in}, ...)`
        - param: :math:`(N_{taps}, N_{out}, N_{in})`
        - output: :math:`(B, M, N_{out}, ...)`

    where :math:`B` is the batch size, :math:`M` is the number of frequency bins,
    :math:`N_{in}` is the number of input channels, :math:`N_{out}` is the number of output channels,
    and :math:`N_{taps}` is the number of filter parameters per input-output channel pair. By default, :math:`N_{taps}`
    correspond to the length of the FIR filters.
    Ellipsis :math:`(...)` represents additional dimensions.

        **Arguments / Attributes**:
            - **size** (tuple): The size of the filter parameters. Default: (1, 1, 1).
            - **nfft** (int): The number of FFT points required to compute the frequency response. Default: 2 ** 11.
            - **map** (function): A mapping function applied to the raw parameters. Default: ``lambda x: x``.
            - **requires_grad** (bool): Whether the filter parameters require gradients. Default: False.
            - **alias_decay_db** (float): The decaying factor in dB for the time anti-aliasing envelope. The decay refers to the attenuation after nfft samples. Default: 0.
            - **device** (str): The device of the constructed tensors. Default: None.

        **Attributes**:
            - **param** (nn.Parameter): The parameters of the Filter module.
            - **fft** (function): The FFT function. Calls the torch.fft.rfft function.
            - **ifft** (function): The Inverse FFT function. Calls the torch.fft.irfft.
            - **gamma** (torch.Tensor): The gamma value used for time anti-aliasing envelope.
            - **new_value** (int): Flag indicating if new values have been assigned.
            - **freq_response** (torch.Tensor): The frequency response of the filter.
            - **freq_convolve** (function): The frequency convolution function.
            - **input_channels** (int): The number of input channels.
            - **output_channels** (int): The number of output channels.


    """

    def __init__(
        self,
        size: tuple = (1, 1, 1),
        nfft: int = 2**11,
        map: callable = lambda x: x,
        requires_grad: bool = False,
        alias_decay_db: float = 0.0,
        device: Optional[str] = None,
    ):
        super().__init__(
            size=size,
            nfft=nfft,
            map=map,
            requires_grad=requires_grad,
            alias_decay_db=alias_decay_db,
            device=device,
        )
        self.initialize_class()

    def forward(self, x, ext_param=None):
        r"""
        Applies the Filter module to the input tensor x.

            **Arguments**:
                - **x** (torch.Tensor): Input tensor of shape :math:`(B, M, N_{in}, ...)`.
                - **ext_param** (torch.Tensor, optional): Parameter values received from external modules (hyper conditioning). Default: None.

            **Returns**:
                torch.Tensor: Output tensor of shape :math:`(B, M, N_{out}, ...)`.
        """
        self.check_input_shape(x)
        if ext_param is None:
            return self.freq_convolve(x, self.param)
        else:
            # log the parameters that are being passed
            with torch.no_grad():
                self.assign_value(ext_param)
            return self.freq_convolve(x, ext_param)

    def check_input_shape(self, x):
        r"""
        Checks if the dimensions of the input tensor x are compatible with the module.

            **Arguments**:
                **x** (torch.Tensor): Input tensor of shape :math:`(B, M, N_{in}, ...)`.
        """
        if (int(self.nfft / 2 + 1), self.input_channels) != (x.shape[1], x.shape[2]):
            raise ValueError(
                f"parameter shape = {self.freq_response.shape} not compatible with input signal of shape = ({x.shape})."
            )

    def check_param_shape(self):
        r"""
        Checks if the shape of the filter parameters is valid.
        """
        assert (
            len(self.size) == 3
        ), "Filter must be 3D, for 2D (parallel) filters use ParallelFilter module."

    def get_freq_response(self):
        r"""
        Computes the frequency response of the filter.

        The mapping function is applied to the filter parameters to obtain the filter impulse responses.
        Then, the time anti-aliasing envelope is computed and applied to the impulse responses. Finally,
        the frequency response is obtained by computing the FFT of the filter impulse responses.
        """
        self.ir = lambda x: self.map(x)
        self.freq_response = lambda param: self.fft(
            self.ir(param)
            * (
                self.gamma
                ** torch.arange(0, self.ir(param).shape[0], device=self.device)
            ).view(-1, *tuple([1 for i in self.map(param).shape[1:]]))
        )

    def get_freq_convolve(self):
        r"""
        Computes the frequency convolution function.

        The frequency convolution is computed using the :func:`torch.einsum` function.

            **Arguments**:
                **x** (torch.Tensor): Input tensor.

            **Returns**:
                torch.Tensor: Output tensor after frequency convolution.
        """
        self.freq_convolve = lambda x, param: torch.einsum(
            "fmn,bfn...->bfm...", self.freq_response(param), x
        )

    def initialize_class(self):
        r"""
        Initializes the Filter module.

        This method checks the shape of the gain parameters, computes the frequency response of the filter,
        and computes the frequency convolution function.
        """
        self.check_param_shape()
        self.get_io()
        self.get_freq_response()
        self.get_freq_convolve()

    def get_io(self):
        r"""
        Computes the number of input and output channels based on the size parameter.
        """
        self.input_channels = self.size[-1]
        self.output_channels = self.size[-2]


class parallelFilter(Filter):
    """
    Parallel counterpart of the :class:`Filter` class.
    For information about **attributes** and **methods** see :class:`Filter`.

    Shape:
        - input: :math:`(B, M, N, ...)`
        - param: :math:`(N_{taps}, N)`
        - output: :math:`(B, M, N, ...)`

    where :math:`B` is the batch size, :math:`M` is the number of frequency bins,
    :math:`N` is the number of input channels, and :math:`N_{taps}` is the number of
    filter parameters per input-output channel pair.
    Ellipsis :math:`(...)` represents additional dimensions.
    """

    def __init__(
        self,
        size: tuple = (1, 1),
        nfft: int = 2**11,
        map: callable = lambda x: x,
        requires_grad: bool = False,
        alias_decay_db: float = 0.0,
        device: Optional[str] = None,
    ):
        super().__init__(
            size=size,
            nfft=nfft,
            map=map,
            requires_grad=requires_grad,
            alias_decay_db=alias_decay_db,
            device=device,
        )

    def check_param_shape(self):
        r"""
        Checks if the shape of the filter parameters is valid.
        """
        assert (
            len(self.size) == 2
        ), "Filter must be 1D, for 2D filters use Filter module."

    def get_freq_convolve(self):
        r"""
        Computes the frequency convolution function.

        The frequency convolution is computed using the :func:`torch.einsum` function.

            **Arguments**:
                **x** (torch.Tensor): Input tensor.

            **Returns**:
                torch.Tensor: Output tensor after frequency convolution.
        """
        self.freq_convolve = lambda x, param: torch.einsum(
            "fn,bfn...->bfn...", self.freq_response(param), x
        )

    def get_io(self):
        r"""
        Computes the number of input and output channels based on the size parameter.
        """
        self.input_channels = self.size[-1]
        self.output_channels = self.size[-1]


class ScatteringMatrix(Filter):
    r"""
    A class representing a set of Scattering Filter matrix.

    The :class:`ScatteringMatrix` was designed as filter feedback matrix of the
     Feedback Delay Network (FDN) reverberator structure.

    It is parameterized as a set of :math:`K` orthogonal mixing matrices :math:`\mathbf{U}_k` each followed by a set of parallel delays.

    .. math::

        \mathbf{U}(z) = \mathbf{D}_{\mathbf{m}_K+1}(z)\mathbf{U}_K\cdots\mathbf{U}_2\mathbf{D}_{\mathbf{m}_2}(z)\mathbf{U}_1\mathbf{D}_{\mathbf{m}_1}(z)\mathbf{U}_0\mathbf{D}_{\mathbf{m}_0}(z),


    where :math:`\mathbf{U}_1, \dots, \mathbf{U}_K` are :math:`N \times N` orthogonal matrices and :math:`\mathbf{m}_0, \dots, \mathbf{m}_{K+1}` are vectors of :math:`N` integer delays.
    This parameterization ensures that the scattering matrix is paraunitary and lossless.

    For more details, refer to the paper `Scattering in Feedback Delay Networks <https://ieeexplore.ieee.org/stamp/stamp.jsp?arnumber=9113451>`_ by Schlecht, S. J. et al.

    The input tensor is expected to be a complex-valued tensor representing the
    frequency response of the input signal. The input tensor is then convolved in
    frequency domain with the filter frequency responses to produce the output tensor.

    Shape:
        - input: :math:`(B, M, N_{in}, ...)`
        - param: :math:`(N_{taps}, N_{out}, N_{in})`
        - output: :math:`(B, M, N_{out}, ...)`

    where :math:`B` is the batch size, :math:`M` is the number of frequency bins,
    :math:`N_{in}` is the number of input channels, :math:`N_{out}` is the number of output channels,
    and :math:`N_{taps}` is the number of filter parameters per input-output channel pair. By default, :math:`N_{taps}`
    correspond to the length of the FIR filters.
    Ellipsis :math:`(...)` represents additional dimensions.

        **Arguments / Attributes**:
            - **size** (tuple): The size of the filter parameters. Default: (1, 1, 1).
            - **nfft** (int): The number of FFT points required to compute the frequency response. Default: 2 ** 11.
            - **sparsity** (int): The sparsity of the scattering matrix. Default: 3.
            - **gain_per_sample** (float): The gain per sample. This is useful when ensuring homogeneous decay in FDNs Default: 0.9999.
            - **pulse_size** (int): The size of the filter's taps. Default: 1.
            - **m_L** (torch.tensor): The leftmost delay vector. Default: None.
            - **m_R** (torch.tensor): The rightmost delay vector. Default: None.
            - **requires_grad** (bool): Whether the filter parameters require gradients. Default: False.
            - **alias_decay_db** (float): The decaying factor in dB for the time anti-aliasing envelope. The decay refers to the attenuation after nfft samples. Default: 0.
            - **device** (str): The device of the constructed tensors. Default: None.

        **Attributes**:
            - **param** (nn.Parameter): The parameters of the Filter module.
            - **map** (function): Mapping function to ensure orthogonality of :math:`\mathbf{U}_k`.
            - **map_filter** (ScatteringMapping): Mapping function to generate the filter matrix.
            - **fft** (function): The FFT function. Calls the torch.fft.rfft function.
            - **ifft** (function): The Inverse FFT function. Calls the torch.fft.irfft.
            - **gamma** (torch.Tensor): The gamma value used for time anti-aliasing envelope.
            - **new_value** (int): Flag indicating if new values have been assigned.
            - **freq_response** (torch.Tensor): The frequency response of the filter.
            - **freq_convolve** (function): The frequency convolution function.
            - **input_channels** (int): The number of input channels.
            - **output_channels** (int): The number of output channels.


    """

    def __init__(
        self,
        size: tuple = (1, 1, 1),
        nfft: int = 2**11,
        sparsity: int = 3,
        gain_per_sample: float = 0.9999,
        pulse_size: int = 1,
        m_L: torch.tensor = None,
        m_R: torch.tensor = None,
        requires_grad: bool = False,
        alias_decay_db: float = 0.0,
        device: Optional[str] = None,
    ):
        self.sparsity = sparsity
        self.gain_per_sample = gain_per_sample
        self.pulse_size = pulse_size
        self.m_L = m_L
        self.m_R = m_R
        map = lambda x: torch.matrix_exp(skew_matrix(x))
        assert size[1] == size[2], "Matrix must be square"
        super().__init__(
            size=size,
            nfft=nfft,
            map=map,
            requires_grad=requires_grad,
            alias_decay_db=alias_decay_db,
            device=device,
        )

    def get_freq_convolve(self):
        r"""
        Computes the frequency convolution function.

        The frequency convolution is computed using the :func:`torch.einsum` function.

            **Arguments**:
                **x** (torch.Tensor): Input tensor.

            **Returns**:
                torch.Tensor: Output tensor after frequency convolution.
        """
        self.freq_convolve = lambda x, param: torch.einsum(
            "fmn,bfn...->bfm...", self.freq_response(param), x
        )

    def get_freq_response(self):
        r"""
        Computes the frequency response of the filter.

        The mapping function is applied to the filter parameters to obtain the filter impulse responses.
        Then, the time anti-aliasing envelope is computed and applied to the impulse responses. Finally,
        the frequency response is obtained by computing the FFT of the filter impulse responses.
        """
        L = (
            (sum(self.map_filter.shifts).max() + 1).item()
            + self.m_L.max().item()
            + self.m_R.max().item()
        )
        self.freq_response = lambda param: self.fft(
            self.map_filter(self.map(param))
            * (self.gamma ** torch.arange(0, L, device=self.device)).view(
                -1, *tuple([1 for i in self.size[1:]])
            )
        )

    def initialize_class(self):
        r"""
        Initializes the ScatteringMatrix module.

        This method creates the mapping to generate the filter matrix, checks the shape of the gain parameters, computes the frequency response of the filter,
        and computes the frequency convolution function.
        """
        self.map_filter = ScatteringMapping(
            self.size[-1],
            n_stages=self.size[0] - 1,
            sparsity=self.sparsity,
            gain_per_sample=self.gain_per_sample,
            pulse_size=self.pulse_size,
            m_L=self.m_L,
            m_R=self.m_R,
            device=self.device,
        )
        self.check_param_shape()
        self.get_io()
        self.get_freq_response()
        self.get_freq_convolve()


class Biquad(Filter):
    r"""
    A class representing a set of Biquad filters.

    It supports class lowpass, highpass, and bandpass filters using `RBJ cookbook
    formulas <https://webaudio.github.io/Audio-EQ-Cookbook/Audio-EQ-Cookbook.txt>`_,
    which map the cut-off frequency :math:`f_{c}` and gain  :math:`g` parameters
    to the :math:`\mathbf{b}` and :math:`\mathbf{a}` coefficients.
    The transfer function of the filter is given by

    .. math::

        H(z) = \frac{b_0 + b_1 z^{-1} + b_2 z^{-2}}{a_0 + a_1 z^{-1} + a_2 z^{-2}}

    The mapping from learnable parameters :math:`\mathbf{f_c}` and :math:`\mathbf{g}` are defined by :meth:`flamo.functional.lowpass_filter`, :meth:`flamo.functional.highpass_filter`, :meth:`flamo.functional.bandpass_filter`.

    Shape:
        - input: :math:`(B, M, N_{\text{in}}, ...)`
        - param: :math:`(K, P, N_{\text{out}}, N_{\text{in}})`
        - freq_response: :math:`(M, N_{\text{out}}, N_{\text{in}})`
        - output: :math:`(B, M, N_{\text{out}}, ...)`

    where :math:`B` is the batch size, :math:`M` is the number of frequency bins,
    and :math:`N_{\text{in}}` is the number of input channels, and :math:`N_{\text{out}}` is the number of output channels.
    The :attr:`param` attribute represent the biquad filter coefficents. The first dimension of the :attr:`para`' tensor corresponds to the number of filters :math:`K`, the second dimension corresponds to the number of filter parameters :math:`P`.
    Ellipsis :math:`(...)` represents additional dimensions (not tested).

        **Arguments / Attributes**:
            - **size** (tuple, optional): Size of the filter. Default: (1, 1).
            - **n_sections** (int, optional): Number of filters. Default: 1.
            - **filter_type** (str, optional): Type of the filter. Must be one of "lowpass", "highpass", or "bandpass". Default: "lowpass".
            - **nfft** (int, optional): Number of points for FFT. Default: 2048.
            - **fs** (int, optional): Sampling frequency. Default: 48000.
            - **requires_grad** (bool, optional): Whether the filter parameters require gradient computation. Default: True.
            - **alias_decay_db** (float): The decaying factor in dB for the time anti-aliasing envelope. The decay refers to the attenuation after nfft samples. Default: 0.
            - **device** (str, optional): The device of the constructed tensors. Default: None.

        **Attributes**:
            - **param** (nn.Parameter): The parameters of the Filter module.
            - **map** (function): Mapping function generated by get_map according to :attr:`filter_type`.
            - **fft** (function): The FFT function. Calls the torch.fft.rfft function.
            - **ifft** (function): The Inverse FFT function. Calls the torch.fft.irfft.
            - **gamma** (torch.Tensor): The gamma value used for time anti-aliasing envelope.
            - **new_value** (int): Flag indicating if new values have been assigned.
            - **alias_envelope_dcy** (torch.Tensor): The anti time-aliasing decaying envelope.
            - **freq_response** (torch.Tensor): The frequency response of the filter.
            - **freq_convolve** (function): The frequency convolution function.
            - **input_channels** (int): The number of input channels.
            - **output_channels** (int): The number of output channels.

    """

    def __init__(
        self,
        size: tuple = (1, 1),
        n_sections: int = 1,
        filter_type: str = "lowpass",
        nfft: int = 2**11,
        fs: int = 48000,
        requires_grad: bool = False,
        alias_decay_db: float = 0.0,
        device: Optional[str] = None,
    ):
        assert filter_type in ["lowpass", "highpass", "bandpass"], "Invalid filter type"
        self.n_sections = n_sections
        self.filter_type = filter_type
        self.fs = fs
        self.device = device
        self.get_map()
        gamma = 10 ** (
            -torch.abs(torch.tensor(alias_decay_db, device=self.device)) / (nfft) / 20
        )
        self.alias_envelope_dcy = gamma ** torch.arange(0, 3, 1, device=self.device)
        super().__init__(
            size=(n_sections, *self.get_size(), *size),
            nfft=nfft,
            map=self.map,
            requires_grad=requires_grad,
            alias_decay_db=alias_decay_db,
            device=device,
        )

    def get_size(self):
        r"""
        Get the leading dimensions of the parameters based on the filter type.
        These coincide with

            - 2 for lowpass and highpass filters (:math:`f_\textrm{c}`, gain)
            - 3 for bandpass filters (:math:`f_\textrm{c1}`, :math:`f_\textrm{c2}`, gain)

        **Returns**:
            - tuple: leading dimensions of the parameters.
        """
        match self.filter_type:
            case "lowpass":
                return (2,)  # fc, gain
            case "highpass":
                return (2,)  # fc, gain
            case "bandpass":
                return (3,)  # fc1, fc2, gain

    def get_freq_response(self):
        r"""
        Compute the frequency response of the filter.
        """
        self.freq_response = lambda param: self.get_poly_coeff(self.map(param))[0]

    def get_poly_coeff(self, param):
        r"""
        Computes the polynomial coefficients for the specified filter type.
        It calls the :func:`flamo.functional.lowpass_filter`, :func:`flamo.functional.highpass_filter`, or :func:`flamo.functional.bandpass_filter` functions based on the filter type.

        The shape of the tensor should be (batch_size, num_params, height, width).
        The parameters are interpreted differently based on the filter type:

        * For "lowpass" and "highpass" filters, param[:, 0, :, :] represents the cutoff frequency and param[:, 1, :, :] represents the gain.
        * For "bandpass" filters, param[:, 0, :, :] represents the lower cutoff frequency, param[:, 1, :, :] represents the upper cutoff frequency, and param[:, 2, :, :] represents the gain.

        
        **Arguments**:
            **param** (torch.Tensor): A tensor containing the filter parameters.
        
        **Returns**:
            - **H** (torch.Tensor): The frequency response of the filter.
            - **B** (torch.Tensor): The Fourier transformed numerator polynomial coefficients.
            - **A** (torch.Tensor): The Fourier transformed denominator polynomial coefficients.


        The method uses the filter type specified in :attr:`filter_type` to determine
        which filter to apply. It applies a anti time-aliasing envelope decay to the filter coefficients.
        Zero values in the denominator polynomial coefficients are replaced with a small constant to avoid division by zero.
        """
        match self.filter_type:
            case "lowpass":
                b, a = lowpass_filter(
                    fc=rad2hertz(param[:, 0, :, :] * torch.pi, fs=self.fs),
                    gain=param[:, 1, :, :],
                    fs=self.fs,
                    device=self.device,
                )
            case "highpass":
                b, a = highpass_filter(
                    fc=rad2hertz(param[:, 0, :, :] * torch.pi, fs=self.fs),
                    gain=param[:, 1, :, :],
                    fs=self.fs,
                    device=self.device,
                )
            case "bandpass":
                b, a = bandpass_filter(
                    fc1=rad2hertz(param[:, 0, :, :] * torch.pi, fs=self.fs),
                    fc2=rad2hertz(param[:, 1, :, :] * torch.pi, fs=self.fs),
                    gain=param[:, 2, :, :],
                    fs=self.fs,
                    device=self.device,
                )
        b_aa = torch.einsum("p, pomn -> pomn", self.alias_envelope_dcy, b)
        a_aa = torch.einsum("p, pomn -> pomn", self.alias_envelope_dcy, a)
        B = torch.fft.rfft(b_aa, self.nfft, dim=0)
        A = torch.fft.rfft(a_aa, self.nfft, dim=0)
        A[A == 0 + 1j * 0] = torch.tensor(1e-12)
        H = torch.prod(B, dim=1) / (torch.prod(A, dim=1))
        if torch.isnan(H).any():
            print(
                "Warning: NaN values in the frequency response. This is a common issue with high order, we are working on it. But please rise an issue on github if you encounter it. One thing that can help is to reduce the learning rate."
            )
        return H, B, A

    def get_map(self):
        r"""
        Get the mapping function :attr:`map` to parameter values that ensure stability.
        The type of mapping is based on :attr:`filter_type`.
        """
        match self.filter_type:
            case "lowpass" | "highpass":
                self.map = lambda x: torch.clamp(
                    torch.stack(
                        (x[:, 0, :, :], 20 * torch.log10(torch.abs(x[:, 1, :, :]))),
                        dim=1,
                    ),
                    min=torch.tensor([0, -60], device=self.device)
                    .view(-1, 1, 1)
                    .expand_as(x),
                    max=torch.tensor([1, 60], device=self.device)
                    .view(-1, 1, 1)
                    .expand_as(x),
                )
            case "bandpass":
                self.map = lambda x: torch.clamp(
                    torch.stack(
                        (
                            x[:, 0, :, :],
                            x[:, 1, :, :],
                            20 * torch.log10(torch.abs(x[:, -1, :, :])),
                        ),
                        dim=1,
                    ),
                    min=torch.tensor([0, 0, -60], device=self.device)
                    .view(-1, 1, 1)
                    .expand_as(x),
                    max=torch.tensor([1, 1, 60], device=self.device)
                    .view(-1, 1, 1)
                    .expand_as(x),
                )

    def init_param(self):
        r"""
        Initialize the filter parameters.
        """
        torch.nn.init.uniform_(self.param[:, 0, :], a=0, b=1)
        if self.filter_type == "bandpass":
            torch.nn.init.uniform_(
                self.param[:, 1, :], a=self.param[:, 0, :, :].max().item(), b=1
            )
        torch.nn.init.uniform_(self.param[:, -1, :], a=-1, b=1)

    def check_param_shape(self):
        r"""
        Check the shape of the filter parameters.
        """
        assert (
            len(self.size) == 4
        ), "Parameter size must be 4D, for 3D (parallel) biquads use parallelBiquad module."

    def initialize_class(self):
        r"""
        Initialize the :class:`Biquad` class.
        """
        self.check_param_shape()
        self.get_io()
        self.freq_response = to_complex(
            torch.empty((self.nfft // 2 + 1, *self.size[1:]))
        )
        self.get_freq_response()
        self.get_freq_convolve()

    def get_io(
        self,
    ):  # NOTE: This method does not need to be reimplemented here, it is inherited from Filter.
        r"""
        Computes the number of input and output channels based on the size parameter.
        """
        self.input_channels = self.size[-1]
        self.output_channels = self.size[-2]


class parallelBiquad(Biquad):
    r"""
    Parallel counterpart of the :class:`Biquad` class.
    For information about **attributes** and **methods** see :class:`flamo.processor.dsp.Biquad`.

    Shape:
        - input: :math:`(B, M, N, ...)`
        - param: :math:`(K, P, N, N)`
        - freq_response: :math:`(M, N, N)`
        - output: :math:`(B, M, N, ...)`

    where :math:`B` is the batch size, :math:`M` is the number of frequency bins,
    and :math:`N` is the number of input/output channels.
    The :attr:`param` attribute represent the biquad filter coefficents. The first dimension of the :attr:`param` tensor corresponds to the number of filters :math:`K`, the second dimension corresponds to the number of filter parameters :math:`P` (3).
    Ellipsis :math:`(...)` represents additional dimensions (not tested).
    """

    def __init__(
        self,
        size: tuple = (1,),
        n_sections: int = 1,
        filter_type: str = "lowpass",
        nfft: int = 2**11,
        fs: int = 48000,
        requires_grad: bool = True,
        alias_decay_db: float = 0.0,
        device: Optional[str] = None,
    ):
        super().__init__(
            size=size,
            n_sections=n_sections,
            filter_type=filter_type,
            nfft=nfft,
            fs=fs,
            requires_grad=requires_grad,
            alias_decay_db=alias_decay_db,
            device=device,
        )

    def check_param_shape(self):
        assert (
            len(self.size) == 3
        ), "Parameter size must be 3D, for 3D sapce use Biquad module."

    def get_map(self):
        r"""
        Get the mapping function :attr:`map` to parameter values that ensure stability.
        The type of mapping is based on the filter type.
        """
        match self.filter_type:
            case "lowpass" | "highpass":
                self.map = lambda x: torch.clamp(
                    torch.stack(
                        (x[:, 0, :], 20 * torch.log10(torch.abs(x[:, -1, :]))), dim=1
                    ),
                    min=torch.tensor([0, -60], device=self.device)
                    .view(-1, 1)
                    .expand_as(x),
                    max=torch.tensor([1, 60], device=self.device)
                    .view(-1, 1)
                    .expand_as(x),
                )
            case "bandpass":
                self.map = lambda x: torch.clamp(
                    torch.stack(
                        (
                            x[:, 0, :],
                            x[:, 1, :],
                            20 * torch.log10(torch.abs(x[:, -1, :])),
                        ),
                        dim=1,
                    ),
                    min=torch.tensor([0, 0, -60], device=self.device)
                    .view(-1, 1)
                    .expand_as(x),
                    max=torch.tensor([1, 1, 60], device=self.device)
                    .view(-1, 1)
                    .expand_as(x),
                )

    def get_freq_response(self):
        r"""
        Compute the frequency response of the filter.
        """
        self.freq_response = lambda param: self.get_poly_coeff(self.map(param))[0]

    def get_poly_coeff(self, param):
        r"""
        Computes the polynomial coefficients for the specified filter type.
        It calls the :func:`flamo.functional.lowpass_filter`, :func:`flamo.functional.highpass_filter`, or :func:`flamo.functional.bandpass_filter` functions based on the filter type.

        **Arguments**:
            **param** (torch.Tensor): A tensor containing the filter parameters.

        The shape of the tensor should be (batch_size, num_params, height).
        The parameters are interpreted differently based on the filter type:
    
        * For "lowpass" and "highpass" filters, param[:, 0, :] represents the cutoff frequency and param[:, 1, :] represents the gain.
        * For "bandpass" filters, param[:, 0, :] represents the lower cutoff frequency, param[:, 1, :] represents the upper cutoff frequency, and param[:, 2, :] represents the gain.

        **Returns**:
            - **H** (torch.Tensor): The frequency response of the filter.
            - **B** (torch.Tensor): The Fourier transformed numerator polynomial coefficients.
            - **A** (torch.Tensor): The Fourier transformed denominator polynomial coefficients.


        The method uses the filter type specified in :attr:`filter_type` to determine
        which filter to apply. It applies an aliasing envelope decay to the filter coefficients.
        Zero values in the denominator polynomial coefficients are replaced with
        a small constant to avoid division by zero.
        """
        match self.filter_type:
            case "lowpass":
                b, a = lowpass_filter(
                    fc=rad2hertz(param[:, 0, :] * torch.pi, fs=self.fs),
                    gain=param[:, 1, :],
                    fs=self.fs,
                    device=self.device,
                )
            case "highpass":
                b, a = highpass_filter(
                    fc=rad2hertz(param[:, 0, :] * torch.pi, fs=self.fs),
                    gain=param[:, 1, :],
                    fs=self.fs,
                    device=self.device,
                )
            case "bandpass":
                b, a = bandpass_filter(
                    fc1=rad2hertz(param[:, 0, :] * torch.pi, fs=self.fs),
                    fc2=rad2hertz(param[:, 1, :] * torch.pi, fs=self.fs),
                    gain=param[:, 2, :],
                    fs=self.fs,
                    device=self.device,
                )
        b_aa = torch.einsum("p, pon -> pon", self.alias_envelope_dcy, b)
        a_aa = torch.einsum("p, pon -> pon", self.alias_envelope_dcy, a)
        B = torch.fft.rfft(b_aa, self.nfft, dim=0)
        A = torch.fft.rfft(a_aa, self.nfft, dim=0)
        A[A == 0 + 1j * 0] = torch.tensor(1e-12)
        H = torch.prod(B, dim=1) / (torch.prod(A, dim=1))
        if torch.isnan(H).any():
            print(
                "Warning: NaN values in the frequency response. This is a common issue with high order, we are working on it. But please rise an issue on github if you encounter it. One thing that can help is to reduce the learning rate."
            )
        return H, B, A

    def get_freq_convolve(self):
        self.freq_convolve = lambda x, param: torch.einsum(
            "fn,bfn...->bfn...", self.freq_response(param), x
        )

    def get_io(self):
        r"""
        Computes the number of input and output channels based on the size parameter.
        """
        self.input_channels = self.size[-1]
        self.output_channels = self.size[-1]


class SVF(Filter):
    r"""
    A class for IIR filters as a serially cascaded state variable filters (SVFs). 

    Can be used to design a variety of filters such as lowpass, highpass, bandpass, lowshelf, highshelf, peaking, and notch filters.
    The filter coefficients are parameterized by the cut-off frequency (:math:`f`) and resonance (:math:`R`) parameters.
    The mixing coefficients (:math:`m_{LP}`, :math:`m_{BP}`, :math:`m_{HP}`  for lowpass, bandpass, and highpass filters) determine the contribution of each filter type in the cascaded structure.

    Shape:
        - input: :math:`(B, M, N_{in}, ...)`
        - param: :math:`(P, K,  N_{out}, N_{in})`
        - freq_response: :math:`(M,  N_{out}, N_{in})`
        - output: :math:`(B, M, N_{out}, ...)`

    where :math:`B` is the batch size, :math:`M` is the number of frequency bins,
    :math:`N_{in}` is the number of input channels, :math:`N_{out}` is the number of output channels,
    The :attr:`param` attribute represent the biquad filter coefficents. The first dimension of the :attr:`param` tensor corresponds to the number of SVF parameters (5), the second dimension corresponds to the number of filters :math:`K`.
    Ellipsis :math:`(...)` represents additional dimensions (not tested).    

    SVF parameters are used to express biquad filters as follows:

    .. math::

        H(z) = \frac{b_0 + b_1 z^{-1} + b_2 z^{-2}}{a_0 + a_1 z^{-1} + a_2 z^{-2}}

        b_0 = f^2 m_{LP} + f m_{BP} + m_{HP} \\
        b_1 = 2 f^2 m_{LP} - 2 m_{HP} \\
        b_2 = f^2 m_{LP} - f m_{BP} + m_{HP} \\
        a_0 = f^2 + 2 R f + 1 \\
        a_1 = 2 f^2 - 2 \\
        a_2 = f^2 - 2 R f + 1 \\

    For serieally cascaded SVFs, the frequency response is 

    .. math::
        H(z) = \prod_{k=1}^{K} H_k(z)

    where :math:`K` is the number of cascaded filters :attr:`n_sections`.

        **Arguments / Attributes**:
            - **size** (tuple, optional): The size of the raw filter parameters. Default: (1, 1).
            - **n_sections** (int, optional): The number of cascaded filters. Default: 1.
            - **filter_type** (str, optional): The type of filter to use. Options are {"lowpass","highpass","bandpass","lowshelf","highshelf","peaking","notch",} Default: None.
            - **nfft** (int, optional): The number of FFT points required to compute the frequency response. Default: 2 ** 11.
            - **fs** (int): The sampling frequency. Default: 48000.
            - **map** (function, optional): The mapping function to apply to the raw parameters. Default: ``lambda x: x``.
            - **requires_grad** (bool, optional): Whether the filter parameters require gradients. Default: False.
            - **alias_decay_db** (float, optional): The decaying factor in dB for the time anti-aliasing envelope. The decay refers to the attenuation after nfft samples. Default: 0.
            - **device** (str, optional): The device of the constructed tensors. Default: None.
            
        **Attributes**:
            - **alias_envelope_dcy** (torch.Tensor): The anti time-aliasing decaying envelope.
            - **fft** (function): The FFT function. Calls the torch.fft.rfft function.
            - **ifft** (function): The Inverse FFT function. Calls the torch.fft.irfft.
            - **gamma** (torch.Tensor): The gamma value used for time anti-aliasing envelope.
            - **new_value** (int): Flag indicating if new values have been assigned. 
            - **alias_envelope_dcy** (torch.Tensor): The anti time-aliasing decaying envelope.
            - **freq_response** (torch.Tensor): The frequency response of the filter.
            - **freq_convolve** (function): The frequency convolution function.
            - **input_channels** (int): The number of input channels.
            - **output_channels** (int): The number of output channels.


    For more details, refer to the paper `Differentiable artificial reverberation <https://arxiv.org/abs/2105.13940>`_ by Lee, S. et al.
    """

    def __init__(
        self,
        size: tuple = (1, 1),
        n_sections: int = 1,
        filter_type: str = None,
        nfft: int = 2**11,
        fs: int = 48000,
        requires_grad: bool = True,
        alias_decay_db: float = 0.0,
        device: Optional[str] = None,
    ):
        self.fs = fs
        self.n_sections = n_sections
        assert filter_type in [
            "lowpass",
            "highpass",
            "bandpass",
            "lowshelf",
            "highshelf",
            "peaking",
            "notch",
            None,
        ], "Invalid filter type"
        self.filter_type = filter_type
        gamma = 10 ** (
            -torch.abs(torch.tensor(alias_decay_db, device=device)) / (nfft) / 20
        )
        self.alias_envelope_dcy = gamma ** torch.arange(0, 3, 1, device=device)
        super().__init__(
            size=(5, self.n_sections, *size),
            nfft=nfft,
            map=self.map_param2svf,
            requires_grad=requires_grad,
            alias_decay_db=alias_decay_db,
            device=device,
        )

    def check_param_shape(self):
        assert (
            len(self.size) == 4
        ), "Filter parameter space must be 4D, for 3D (parallel) filters use parallelSVF module."

    def check_input_shape(self, x):
        r"""
        Checks if the input dimensions are compatible with the filter parameters.

            **Arguments**:
                **x** (torch.Tensor): The input signal.
        """
        if (int(self.nfft / 2 + 1), self.input_channels) != (x.shape[1], x.shape[2]):
            raise ValueError(
                f"parameter shape = {self.freq_response.shape} not compatible with input signal of shape = ({x.shape})."
            )

    def get_freq_response(self):
        r"""
        Compute the frequency response of the filter.
        """
        self.freq_response = lambda param: self.get_poly_coeff(self.map(param))[0]

    def get_poly_coeff(self, param):
        r"""
        Computes the polynomial coefficients for the SVF filter
        """
        f, R, mLP, mBP, mHP = param
        b = torch.zeros((3, *f.shape), device=self.device)
        a = torch.zeros((3, *f.shape), device=self.device)

        b[0] = (f**2) * mLP + f * mBP + mHP
        b[1] = 2 * (f**2) * mLP - 2 * mHP
        b[2] = (f**2) * mLP - f * mBP + mHP

        a[0] = (f**2) + 2 * R * f + 1
        a[1] = 2 * (f**2) - 2
        a[2] = (f**2) - 2 * R * f + 1

        # apply anti-aliasing
        b_aa = torch.einsum("p, pomn -> pomn", self.alias_envelope_dcy, b)
        a_aa = torch.einsum("p, pomn -> pomn", self.alias_envelope_dcy, a)
        B = torch.fft.rfft(b_aa, self.nfft, dim=0)
        A = torch.fft.rfft(a_aa, self.nfft, dim=0)
        A[A == 0 + 1j * 0] = torch.tensor(1e-12)
        H = torch.prod(B, dim=1) / torch.prod(A, dim=1)
        return H, B, A

    def param2freq(self, param):
        r"""
        Applies a sigmoid function to the parameter value and maps it to the range [0, fs/2],
        where :math:`f_s` is the sampling frequency according to the formula:

        .. math::

            f = \text{tan}\left(\pi \cdot \text{sigmoid}(x) \cdot 0.5\right).

        """
        sigmoid = torch.div(1, 1 + torch.exp(-param))
        return torch.tan(torch.pi * sigmoid * 0.5)

    def param2R(self, param):
        r"""
        Applies a softplus function to the parameter value and maps it to the range [0, 1],
        according to the formula:

        .. math::

            R = \text{softplus}(x) / log(2).


        """
        return torch.div(
            torch.log(torch.ones(1, device=self.device) + torch.exp(param)),
            torch.log(torch.tensor(2, device=self.device)),
        )

    def param2mix(self, param, R=None):
        r"""
        Mapping function for the mixing coefficients relative to the filter type.

        - **lowpass**: :math:`m_{LP} = G, m_{BP} = 0, m_{HP} = 0`.
        - **highpass**: :math:`m_{LP} = 0, m_{BP} = 0, m_{HP} = G.`
        - **bandpass**: :math:`m_{LP} = 0, m_{BP} = G, m_{HP} = 0.`
        - **lowshelf**: :math:`m_{LP} = 1, m_{BP} = 2 \cdot R \cdot \sqrt{G}, m_{HP} = G.`
        - **highshelf**: :math:`m_{LP} = G, m_{BP} = 2 \cdot R \cdot \sqrt{G}, m_{HP} = 1.`
        - **peaking** | **notch**: :math:`m_{LP} = 1, m_{BP} = 2 \cdot R \cdot \sqrt{G}, m_{HP} = 1.`

        where :math:`G` is the gain parameter mapped from the raw parameters as
        :math:`G = 10^{-\text{softplus}(x)}`.

            **Arguments**:
                - **param** (torch.Tensor): The raw parameters.
                - **R** (torch.Tensor, optional): The resonance parameter. Default: None.

        """
        # activation = lambda x: 10**(-torch.log(1+torch.exp(x)) / torch.log(torch.tensor(2,  device=get_device())))
        G = 10 ** (-F.softplus(param[0]))
        match self.filter_type:
            case "lowpass":
                return torch.cat(
                    (
                        (torch.ones_like(G)).unsqueeze(0),
                        (torch.zeros_like(G)).unsqueeze(0),
                        torch.zeros_like(G).unsqueeze(0),
                    ),
                    dim=0,
                )
            case "highpass":
                return torch.cat(
                    (
                        (torch.zeros_like(G)).unsqueeze(0),
                        (torch.zeros_like(G)).unsqueeze(0),
                        torch.ones_like(G).unsqueeze(0),
                    ),
                    dim=0,
                )
            case "bandpass":
                return torch.cat(
                    (
                        (torch.zeros_like(G)).unsqueeze(0),
                        (torch.ones_like(G)).unsqueeze(0),
                        torch.zeros_like(G).unsqueeze(0),
                    ),
                    dim=0,
                )
            case "lowshelf":
                return torch.cat(
                    (
                        (torch.ones_like(G)).unsqueeze(0),
                        (2 * R * torch.sqrt(G)).unsqueeze(0),
                        (G * torch.ones_like(G)).unsqueeze(0),
                    ),
                    dim=0,
                )
            case "highshelf":
                return torch.cat(
                    (
                        (G * torch.ones_like(G)).unsqueeze(0),
                        (2 * R * torch.sqrt(G)).unsqueeze(0),
                        (torch.ones_like(G)).unsqueeze(0),
                    ),
                    dim=0,
                )
            case "peaking" | "notch":
                return torch.cat(
                    (
                        (torch.ones_like(G)).unsqueeze(0),
                        (2 * R * torch.sqrt(G)).unsqueeze(0),
                        (torch.ones_like(G)).unsqueeze(0),
                    ),
                    dim=0,
                )
            case None:
                # general SVF filter
                bias = torch.ones((param.shape), device=self.device)
                bias[1] = 2 * torch.ones((param.shape[1:]), device=self.device)
                return param + bias

    def map_param2svf(self, param):
        r"""
        Mapping function for the raw parameters to the SVF filter coefficients.
        """
        f = self.param2freq(param[0])
        r = self.param2R(param[1])
        if self.filter_type == "lowshelf" or self.filter_type == "highshelf":
            # R = r + torch.sqrt(torch.tensor(2))
            R = torch.tensor(1, device=self.device)
        if self.filter_type == "peaking":
            R = 1 / r  # temporary fix for peaking filter
            m = self.param2mix(param[2:], r)
        else:
            R = r
            m = self.param2mix(param[2:], R)
        return f, R, m[0], m[1], m[2]

    def get_io(
        self,
    ):  # NOTE: This method does not need to be reimplemented here, it is inherited from Filter.
        r"""
        Computes the number of input and output channels based on the size parameter.
        """
        self.input_channels = self.size[-1]
        self.output_channels = self.size[-2]


class parallelSVF(SVF):
    r"""
    Parallel counterpart of the :class:`SVF` class.
    For information about **attributes** and **methods** see :class:`flamo.processor.dsp.SVF`.

    Shape:
        - input: :math:`(B, M, N, ...)`
        - param: :math:`(P, K, N)`
        - freq_response: :math:`(M, N)`
        - output: :math:`(B, M, N, ...)`

    where :math:`B` is the batch size, :math:`M` is the number of frequency bins,
    and :math:`N` is the number of input/output channels.
    The :attr:`param` attribute represent the biquad filter coefficents. The first dimension of the :attr:`param` tensor corresponds to the number of SVF parameters (5), the second dimension corresponds to the number of filters :math:`K`.
    Ellipsis :math:`(...)` represents additional dimensions (not tested).
    """

    def __init__(
        self,
        size: tuple = (1,),
        n_sections: int = 1,
        filter_type: str = None,
        nfft: int = 2**11,
        fs: int = 48000,
        requires_grad: bool = False,
        alias_decay_db: float = 0.0,
        device: Optional[str] = None,
    ):
        super().__init__(
            size=size,
            n_sections=n_sections,
            filter_type=filter_type,
            nfft=nfft,
            fs=fs,
            requires_grad=requires_grad,
            alias_decay_db=alias_decay_db,
            device=device,
        )

    def check_param_shape(self):
        assert (
            len(self.size) == 3
        ), "Filter parameter space must be 3D, for 4D filters use SVF module."

    def get_freq_response(self):
        r"""
        Compute the frequency response of the filter.
        """
        self.freq_response = lambda param: self.get_poly_coeff(self.map(param))[0]

    def get_poly_coeff(self, param):
        r"""
        Computes the polynomial coefficients for the SVF filter
        """
        f, R, mLP, mBP, mHP = param
        b = torch.zeros((3, *f.shape), device=self.device)
        a = torch.zeros((3, *f.shape), device=self.device)

        b[0] = (f**2) * mLP + f * mBP + mHP
        b[1] = 2 * (f**2) * mLP - 2 * mHP
        b[2] = (f**2) * mLP - f * mBP + mHP

        a[0] = (f**2) + 2 * R * f + 1
        a[1] = 2 * (f**2) - 2
        a[2] = (f**2) - 2 * R * f + 1

        # apply anti-aliasing
        b_aa = torch.einsum("p, pon -> pon", self.alias_envelope_dcy, b)
        a_aa = torch.einsum("p, pon -> pon", self.alias_envelope_dcy, a)
        B = torch.fft.rfft(b_aa, self.nfft, dim=0)
        A = torch.fft.rfft(a_aa, self.nfft, dim=0)
        H = torch.prod(B, dim=1) / (torch.prod(A, dim=1))
        return H, B, A

    def get_freq_convolve(self):
        self.freq_convolve = lambda x, param: torch.einsum(
            "fn,bfn...->bfn...", self.freq_response(param), x
        )

    def get_io(self):
        r"""
        Computes the number of input and output channels based on the size parameter.
        """
        self.input_channels = self.size[-1]
        self.output_channels = self.size[-1]


class GEQ(Filter):
    r"""
    A class for Graphic Equilizer filters.

    It supports 1 and 1/3 octave filter bands.
    The raw parameters are the linear gain values for each filter band.

    Shape:
        - input: :math:`(B, M, N_{in}, ...)`
        - param: :math:`(K, N_{out}, N_{in})`
        - freq_response: :math:`(M,  N_{out}, N_{in})`
        - output: :math:`(B, M, N_{out}, ...)`

    where :math:`B` is the batch size, :math:`M` is the number of frequency bins,
    :math:`N_{in}` is the number of input channels, :math:`N_{out}` is the number of output channels,
    The :attr:`param` attribute represent the command gains of each band and of the two shelving filters at DC and Nyquist. The first dimension of the :attr:`param` tensor corresponds to the number of command gains/filters :math:`K`.
    Ellipsis :math:`(...)` represents additional dimensions (not tested).

        **Arguments / Attributes**:
            - **size** (tuple, optional): The size of the raw filter parameters. Default: (1, 1).
            - **octave_interval** (int, optional): The octave interval for the center frequencies. Default: 1.
            - **nfft** (int, optional): The number of FFT points required to compute the frequency response. Default: 2 ** 11.
            - **fs** (int, optional): The sampling frequency. Default: 48000.
            - **map** (function, optional): The mapping function to apply to the raw parameters. Default: lambda x: 20*torch.log10(x).
            - **requires_grad** (bool, optional): Whether the filter parameters require gradients. Default: False.
            - **alias_decay_db** (float, optional): The decaying factor in dB for the time anti-aliasing envelope. The decay refers to the attenuation after nfft samples. Default: 0.
            - **device** (str, optional): The device of the constructed tensors. Default: None.

        **Attributes**:
            - **alias_envelope_dcy** (torch.Tensor): The anti time-aliasing decaying envelope.
            - **fft** (function): The FFT function. Calls the torch.fft.rfft function.
            - **ifft** (function): The Inverse FFT function. Calls the torch.fft.irfft.
            - **gamma** (torch.Tensor): The gamma value used for time anti-aliasing envelope.
            - **new_value** (int): Flag indicating if new values have been assigned.
            - **center_freq** (torch.Tensor): The center frequencies of the filter bands.
            - **shelving_crossover** (torch.Tensor): The shelving crossover frequencies.
            - **n_gains** (int): The number of command gains.
            - **alias_envelope_dcy** (torch.Tensor): The anti time-aliasing decaying envelope.
            - **param** (nn.Parameter): The parameters of the GEQ filter.
            - **freq_response** (torch.Tensor): The frequency response of the filter.
            - **freq_convolve** (function): The frequency convolution function.
            - **input_channels** (int): The number of input channels.
            - **output_channels** (int): The number of output channels.

    References:
        - Schlecht, S., Habets, E. (2017). Accurate reverberation time control in feedback delay networks Proc. Int. Conf. Digital Audio Effects (DAFx) adapted to python by: Dal Santo G.

        - Välimäki V., Reiss J. All About Audio Equalization: Solutions and Frontiers, Applied Sciences, vol. 6, no. 5, pp. 129, May 2016

    """

    def __init__(
        self,
        size: tuple = (1, 1),
        octave_interval: int = 1,
        nfft: int = 2**11,
        fs: int = 48000,
        map: callable = lambda x: 20 * torch.log10(x),
        requires_grad: bool = True,
        alias_decay_db: float = 0.0,
        device: Optional[str] = None,
    ):
        self.octave_interval = octave_interval
        self.fs = fs
        self.center_freq, self.shelving_crossover = eq_freqs(
            interval=self.octave_interval
        )
        self.n_gains = len(self.center_freq) + 3
        gamma = 10 ** (
            -torch.abs(torch.tensor(alias_decay_db, device=device)) / (nfft) / 20
        )
        self.alias_envelope_dcy = gamma ** torch.arange(0, 3, 1, device=device)
        super().__init__(
            size=(self.n_gains, *size),
            nfft=nfft,
            map=map,
            requires_grad=requires_grad,
            alias_decay_db=alias_decay_db,
            device=device,
        )

    def init_param(self):
        torch.nn.init.uniform_(self.param, a=10 ** (-6 / 20), b=10 ** (6 / 20))

    def check_param_shape(self):
        assert (
            len(self.size) == 3
        ), "Filter must be 3D, for 2D (parallel) filters use ParallelGEQ module."

    def get_freq_response(self):
        r"""
        Compute the frequency response of the filter.
        """
        self.freq_response = lambda param: self.get_poly_coeff(self.map(param))[0]

    def get_poly_coeff(self, param):
        r"""
        Computes the polynomial coefficients for the SOS section.
        """
        a = torch.zeros((3, *self.size), device=self.device)
        b = torch.zeros((3, *self.size), device=self.device)
        R = torch.tensor(2.7, device=self.device)
        for m_i in range(self.size[-2]):
            for n_i in range(self.size[-1]):
                a[:, :, m_i, n_i], b[:, :, m_i, n_i] = geq(
                    center_freq=self.center_freq,
                    shelving_freq=self.shelving_crossover,
                    R=R,
                    gain_db=param[:, m_i, n_i],
                    fs=self.fs,
                    device=self.device,
                )

        b_aa = torch.einsum("p, pomn -> pomn", self.alias_envelope_dcy, a)
        a_aa = torch.einsum("p, pomn -> pomn", self.alias_envelope_dcy, b)
        B = torch.fft.rfft(b_aa, self.nfft, dim=0)
        A = torch.fft.rfft(a_aa, self.nfft, dim=0)
        A[A == 0 + 1j * 0] = torch.tensor(1e-12)
        H = torch.prod(B, dim=1) / (torch.prod(A, dim=1))
        return H, B, A

    def initialize_class(self):
        self.check_param_shape()
        self.get_io()
        self.freq_response = to_complex(
            torch.empty((self.nfft // 2 + 1, *self.size[1:]))
        )
        self.get_freq_response()
        self.get_freq_convolve()

    def get_io(
        self,
    ):  # NOTE: This method does not need to be reimplemented here, it is inherited from Filter.
        r"""
        Computes the number of input and output channels based on the size parameter.
        """
        self.input_channels = self.size[-1]
        self.output_channels = self.size[-2]


class parallelGEQ(GEQ):
    r"""
    Parallel counterpart of the :class:`GEQ` class
    For information about **attributes** and **methods** see :class:`flamo.processor.dsp.GEQ`.

    Shape:
        - input: :math:`(B, M, N, ...)`
        - param: :math:`(P, N)`
        - freq_response: :math:`(M, N)`
        - output: :math:`(B, M, N, ...)`

    where :math:`B` is the batch size, :math:`M` is the number of frequency bins, and :math:`N` is the number of input/output channels.
    The :attr:`param` attribute represent the command gains of each band + shelving filters. The first dimension of the :attr:`param` tensor corresponds to the number of command gains/filters :math:`K`.
    Ellipsis :math:`(...)` represents additional dimensions (not tested).
    """

    def __init__(
        self,
        size: tuple = (1,),
        octave_interval: int = 1,
        nfft: int = 2**11,
        fs: int = 48000,
        map: callable = lambda x: 20 * torch.log10(x),
        requires_grad: bool = True,
        alias_decay_db: float = 0.0,
        device: Optional[str] = None,
    ):
        super().__init__(
            size=size,
            octave_interval=octave_interval,
            nfft=nfft,
            fs=fs,
            map=map,
            requires_grad=requires_grad,
            alias_decay_db=alias_decay_db,
            device=device,
        )

    def check_param_shape(self):
        assert len(self.size) == 2, "Filter must be 2D, for 3D filters use GEQ module."

    def get_poly_coeff(self, param):
        r"""
        Computes the polynomial coefficients for the SOS section.
        """
        a = torch.zeros((3, *self.size), device=self.device)
        b = torch.zeros((3, *self.size), device=self.device)
        R = torch.tensor(2.7, device=self.device)
        for n_i in range(self.size[-1]):
            a[:, :, n_i], b[:, :, n_i] = geq(
                center_freq=self.center_freq,
                shelving_freq=self.shelving_crossover,
                R=R,
                gain_db=param[:, n_i],
                fs=self.fs,
                device=self.device,
            )

        b_aa = torch.einsum("p, pon -> pon", self.alias_envelope_dcy, a)
        a_aa = torch.einsum("p, pon -> pon", self.alias_envelope_dcy, b)
        B = torch.fft.rfft(b_aa, self.nfft, dim=0)
        A = torch.fft.rfft(a_aa, self.nfft, dim=0)
        A[A == 0 + 1j * 0] = torch.tensor(1e-12)
        H = torch.prod(B, dim=1) / (torch.prod(A, dim=1))
        return H, B, A

    def get_freq_convolve(self):
        self.freq_convolve = lambda x, param: torch.einsum(
            "fn,bfn...->bfn...", self.freq_response(param), x
        )

    def get_io(self):
        r"""
        Computes the number of input and output channels based on the size parameter.
        """
        self.input_channels = self.size[-1]
        self.output_channels = self.size[-1]

<<<<<<< HEAD
=======
class AccurateGEQ(Filter):
    r"""
    Graphic Equilizer filter. Inherits from the :class:`Filter` class.
    It supports 1 and 1/3 octave filter bands. 
    The raw parameters are the linear gain values for each filter band.

    Shape:
        - input: :math:`(B, M, N_{in}, ...)`
        - param: :math:`(K, N_{out}, N_{in})`
        - freq_response: :math:`(M,  N_{out}, N_{in})`
        - output: :math:`(B, M, N_{out}, ...)`

    where :math:`B` is the batch size, :math:`M` is the number of frequency bins, 
    :math:`N_{in}` is the number of input channels, :math:`N_{out}` is the number of output channels,
    The :attr:'param' attribute represent the command gains of each band + shelving filters. The first dimension of the :attr:'param' tensor corresponds to the number of command gains/filters :math:`K`.
    Ellipsis :math:`(...)` represents additional dimensions (not tested).   
    NOTE: It is not differentiable 

        **Args**:
            - size (tuple, optional): The size of the raw filter parameters. Default: (1, 1).
            - octave_interval (int, optional): The octave interval for the center frequencies. Default: 1.
            - nfft (int, optional): The number of FFT points required to compute the frequency response. Default: 2 ** 11.
            - fs (int, optional): The sampling frequency. Default: 48000.
            - map (function, optional): The mapping function to apply to the raw parameters. Default: lambda x: 20*torch.log10(x).
            - alias_decay_db (float, optional): The decaying factor in dB for the time anti-aliasing envelope. The decay refers to the attenuation after nfft samples. Default: 0.
            - device (str, optional): The device of the constructed tensors. Default: None.
            
        **Attributes**:
            - fs (int): The sampling frequency.
            - center_freq (torch.Tensor): The center frequencies of the filter bands.
            - shelving_crossover (torch.Tensor): The shelving crossover frequencies.
            - freq_response (torch.Tensor): The frequency response of the filter.
            - param (nn.Parameter): The parameters of the GEQ filter.

        **Methods**:
            - check_param_shape(): Check the shape of the filter parameters.
            - get_freq_response(): Compute the frequency response of the filter.
            - get_freq_convolve(): Compute the frequency convolution function.

    References:
        - Schlecht, S., Habets, E. (2017). Accurate reverberation time control in
        feedback delay networks Proc. Int. Conf. Digital Audio Effects (DAFx)
        adapted to python by: Dal Santo G. 
        - Välimäki V., Reiss J. All About Audio Equal-
        ization: Solutions and Frontiers, Applied Sciences, vol. 6,
        no. 5, pp. 129, May 2016
    """

    def __init__(
        self,
        size: tuple = (1, 1),
        octave_interval: int = 1,
        nfft: int = 2**11,
        fs: int = 48000,
        map=lambda x: 20*torch.log10(x),
        alias_decay_db: float = 0.0,
        device=None
    ):
        self.octave_interval = octave_interval
        self.fs = fs
        self.center_freq, self.shelving_crossover = eq_freqs(
            interval=self.octave_interval)
        self.n_gains = len(self.center_freq) + 2
        gamma = 10 ** (-torch.abs(torch.tensor(alias_decay_db, device=device)) / (nfft) / 20)
        self.alias_envelope_dcy = (gamma ** torch.arange(0, 3, 1, device=device))
        super().__init__(
            size=(self.n_gains, *size),
            nfft=nfft,
            map=map,
            requires_grad=False,
            alias_decay_db=alias_decay_db,
            device=device
        )

    def init_param(self):
        torch.nn.init.uniform_(self.param, a=10**(-6/20), b=10**(6/20))  

    def check_param_shape(self):
        assert (
            len(self.size) == 3
        ), "Filter must be 3D, for 2D (parallel) filters use ParallelGEQ module."

    def get_freq_response(self):
        r"""
        Compute the frequency response of the filter.
        """
        self.freq_response = lambda param: self.get_poly_coeff(self.map(param))[0]

    def get_poly_coeff(self, param):
        r"""
        Computes the polynomial coefficients for the SOS section.
        """
        a = torch.zeros((3, self.size[0]+1, *self.size[1:]), device=self.device)
        b = torch.zeros((3, self.size[0]+1, *self.size[1:]), device=self.device)
        for m_i in range(self.size[-2]):
            for n_i in range(self.size[-1]):
                a[:, :, m_i, n_i], b[:, :, m_i, n_i] = design_geq(
                    target_gain=param[:, m_i, n_i],
                    center_freq=self.center_freq,
                    shelving_crossover=self.shelving_crossover,                    
                    fs=self.fs,
                    device=self.device
                )
         
        b_aa = torch.einsum('p, pomn -> pomn', self.alias_envelope_dcy, a)
        a_aa = torch.einsum('p, pomn -> pomn', self.alias_envelope_dcy, b)
        B = torch.fft.rfft(b_aa, self.nfft, dim=0)
        A = torch.fft.rfft(a_aa, self.nfft, dim=0)
        A[A == 0+1j*0] = torch.tensor(1e-12)
        H = torch.prod(B, dim=1) / (torch.prod(A, dim=1))
        return H, B, A 

    def initialize_class(self):
        self.check_param_shape()
        self.get_io()
        self.freq_response = to_complex(
            torch.empty((self.nfft // 2 + 1, *self.size[1:]))
        )
        self.get_freq_response()
        self.get_freq_convolve()

    def get_io(self): # NOTE: This method does not need to be reimplemented here, it is inherited from Filter.
        r"""
        Computes the number of input and output channels based on the size parameter.
        """
        self.input_channels = self.size[-1]
        self.output_channels = self.size[-2]

class parallelAccurateGEQ(AccurateGEQ):
    r"""
    Parallel counterpart of the :class:`GEQ` class
    For information about **attributes** and **methods** see :class:`flamo.processor.dsp.GEQ`.
    NOTE: It is not differentiable 

    Shape:
        - input: :math:`(B, M, N, ...)`
        - param: :math:`(P, N)`
        - freq_response: :math:`(M, N)`
        - output: :math:`(B, M, N, ...)`

    where :math:`B` is the batch size, :math:`M` is the number of frequency bins, and :math:`N` is the number of input/output channels.
    The :attr:'param' attribute represent the command gains of each band + shelving filters. The first dimension of the :attr:'param' tensor corresponds to the number of command gains/filters :math:`K`.
    Ellipsis :math:`(...)` represents additional dimensions (not tested).   
    """

    def __init__(
        self,
        size: tuple = (1, ),
        octave_interval: int = 1,
        nfft: int = 2**11,
        fs: int = 48000,
        map=lambda x: 20*torch.log10(x),
        alias_decay_db: float = 0.0,
        device=None
    ):
        super().__init__(
            size=size,
            octave_interval=octave_interval,
            nfft=nfft,
            fs=fs,
            map=map,
            alias_decay_db=alias_decay_db,
            device=device
        )

    def check_param_shape(self):
        assert (
            len(self.size) == 2
        ), "Filter must be 2D, for 3D filters use GEQ module."

    def get_poly_coeff(self, param):
        r"""
        Computes the polynomial coefficients for the SOS section.
        """
        a = torch.zeros((3, self.size[0]+1, self.size[1]), device=self.device)
        b = torch.zeros((3, self.size[0]+1, self.size[1]), device=self.device)
        for n_i in range(self.size[-1]):
                a[:, :, n_i], b[:, :, n_i] = design_geq(
                    target_gain=param[:, n_i],
                    center_freq=self.center_freq,
                    shelving_crossover=self.shelving_crossover,                    
                    fs=self.fs,
                    device=self.device
                )
         
        b_aa = torch.einsum('p, pon -> pon', self.alias_envelope_dcy, a)
        a_aa = torch.einsum('p, pon -> pon', self.alias_envelope_dcy, b)
        B = torch.fft.rfft(b_aa, self.nfft, dim=0)
        A = torch.fft.rfft(a_aa, self.nfft, dim=0)
        A[A == 0+1j*0] = torch.tensor(1e-12)
        H = torch.prod(B, dim=1) / (torch.prod(A, dim=1))
        return H, B, A

    def get_freq_convolve(self):
        self.freq_convolve = lambda x, param: torch.einsum(
            "fn,bfn...->bfn...", self.freq_response(param), x
        )

    def get_io(self):
        r"""
        Computes the number of input and output channels based on the size parameter.
        """
        self.input_channels = self.size[-1]
        self.output_channels = self.size[-1]
>>>>>>> aebda812

# ============================= DELAYS ================================


class Delay(DSP):
    r"""
    A class repsenting time Delay in frequency domain.

    To improve update effectiveness, the unit of time can be adjusted via the :attr:`unit` attribute to use subdivisions or multiples of time.
    For integer Delays, the :attr:`isint` attribute can be set to True to round the delay to the nearest integer before computing the frequency response.

    Shape:
        - input: :math:`(B, M, N_{in}, ...)`
        - param: :math:`(M, N_{out}, N_{in})`
        - output: :math:`(B, M, N_{out}, ...)`

    where :math:`B` is the batch size, :math:`M` is the number of frequency bins,
    :math:`N_{in}` is the number of input channels, and :math:`N_{out}` is the number of output channels.
    Ellipsis :math:`(...)` represents additional dimensions.

    For a delay of :math:`d` seconds, the frequency response of the delay without anti-aliasing is computed as:

    .. math::

        e^{-j \omega d}\; \text{for}\; \omega = 2\pi \frac{m}{\texttt{nfft}}


    where :math:`\texttt{nfft}` is the number of FFT points, and :math:`m` is the frequency index :math:`m=0, 1, \dots, \lfloor\texttt{nfft}/2 +1\rfloor` .

        **Arguments / Attributes**:
            - **size** (tuple, optional): Size of the delay module. Default: (1, 1).
            - **max_len** (int, optional): Maximum length of the delay in samples. Default: 2000.
            - **isint** (bool, optional): Flag indicating whether the delay length should be rounded to the nearest integer. Default: False.
            - **unit** (int, optional): Unit value used for second-to-sample conversion. Default: 100.
            - **nfft** (int, optional): Number of FFT points. Default: 2 ** 11.
            - **fs** (int, optional): Sampling frequency. Default: 48000.
            - **requires_grad** (bool, optional): Flag indicating whether the module parameters require gradients. Default: False.
            - **alias_decay_db** (float, optional): The decaying factor in dB for the time anti-aliasing envelope. The decay refers to the attenuation after nfft samples. Defaults to 0.
            - **device** (str, optional): The device of the constructed tensors. Default: None.

        **Attributes**:
            - **alias_envelope_dcy** (torch.Tensor): The anti time-aliasing decaying envelope.
            - **fft** (function): The FFT function. Calls the torch.fft.rfft function.
            - **ifft** (function): The Inverse FFT function. Calls the torch.fft.irfft.
            - **gamma** (torch.Tensor): The gamma value used for time anti-aliasing envelope.
            - **new_value** (int): Flag indicating if new values have been assigned.
            - **omega** (torch.Tensor): The frequency values used for the FFT.
            - **order** (int): Maximum leght of the delay.
            - **freq_response** (torch.Tensor): The frequency response of the delay module.
            - **freq_convolve** (function): The frequency convolution function.
            - **input_channels** (int): The number of input channels.
            - **output_channels** (int): The number of output channels.

    """

    def __init__(
        self,
        size: tuple = (1, 1),
        max_len: int = 2000,
        isint: bool = False,
        unit: int = 100,
        nfft: int = 2**11,
        fs: int = 48000,
        requires_grad: bool = False,
        alias_decay_db: float = 0.0,
        device: Optional[str] = None,
    ):
        self.fs = fs
        self.max_len = max_len
        self.unit = unit
        self.isint = isint
        super().__init__(
            size=size,
            nfft=nfft,
            requires_grad=requires_grad,
            alias_decay_db=alias_decay_db,
            device=device,
        )
        self.initialize_class()

    def forward(self, x, ext_param=None):
        r"""
        Applies the Delay module to the input tensor x.

            **Arguments**:
                - **x** (torch.Tensor): Input tensor of shape (B, M, N_in, ...).
                - **ext_param** (torch.Tensor, optional): Parameter values received from external modules (hyper conditioning). Default: None.

            **Returns**:
                torch.Tensor: Output tensor of shape (B, M, N_out, ...).
        """
        self.check_input_shape(x)
        if ext_param is None:
            return self.freq_convolve(x, self.param)
        else:
            # log the parameters that are being passed
            with torch.no_grad():
                self.assign_value(ext_param)
            return self.freq_convolve(x, ext_param)

    def init_param(self):
        r"""
        Initializes the Delay parameters.
        """
        if self.isint:
            delay_len = torch.randint(1, self.max_len, self.size, device=self.device)
        else:
            delay_len = torch.rand(self.size, device=self.device) * self.max_len
        self.assign_value(self.sample2s(delay_len))
        self.order = (delay_len).max() + 1

    def s2sample(self, delay):
        r"""
        Converts a delay value from seconds to samples.

            **Arguments**:
                **delay** (float): The delay value in seconds.
        """
        return delay * self.fs / self.unit

    def sample2s(self, delay: torch.Tensor):
        r"""
        Converts a delay value from samples to seconds.

            **Arguments**:
                **delay** (torch.Tensor): The delay value in samples.
        """
        return delay / self.fs * self.unit

    def get_freq_response(self):
        r"""
        Computes the frequency response of the delay module.
        """
        m = self.get_delays()
        self.freq_response = lambda param: (self.gamma ** m(param)) * torch.exp(
            -1j
            * torch.einsum(
                "fo, omn -> fmn",
                self.omega,
                m(param).unsqueeze(0),
            )
        )

    def get_delays(self):
        r"""
        Computes the delay values from the raw parameters.
        """
        return lambda param: self.s2sample(self.map(param))

    def check_input_shape(self, x):
        r"""
        Checks if the input dimensions are compatible with the delay parameters.

            **Arguments**:
                **x** (torch.Tensor): The input signal.
        """
        if (int(self.nfft / 2 + 1), self.input_channels) != (x.shape[1], x.shape[2]):
            raise ValueError(
                f"parameter shape = {self.param.shape} not compatible with input signal of shape = ({x.shape})."
            )

    def check_param_shape(self):
        r"""
        Checks if the shape of the delay parameters is valid.
        """
        assert (
            len(self.size) == 2
        ), "delay must be 2D, for 1D (parallel) delay use parallelDelay module."

    def get_freq_convolve(self):
        r"""
        Computes the frequency convolution function.
        """
        self.freq_convolve = lambda x, param: torch.einsum(
            "fmn,bfn...->bfm...", self.freq_response(param), x
        )

    def initialize_class(self):
        r"""
        Initializes the Delay module.

        This method checks the shape of the delay parameters, computes the frequency response, and initializes the frequency convolution function.
        """
        self.check_param_shape()
        self.get_io()
        if self.requires_grad:
            if self.isint:
                self.map = lambda x: nn.functional.softplus(x).round()
            else:
                self.map = lambda x: nn.functional.softplus(x)
        self.omega = (
            2
            * torch.pi
            * torch.arange(0, self.nfft // 2 + 1, device=self.device)
            / self.nfft
        ).unsqueeze(1)
        self.get_freq_response()
        self.get_freq_convolve()

    def get_io(self):
        r"""
        Computes the number of input and output channels based on the size parameter.
        """
        self.input_channels = self.size[-1]
        self.output_channels = self.size[-2]


class parallelDelay(Delay):
    """
    Parallel counterpart of the :class:`Delay` class.
    For information about **attributes** and **methods** see :class:`Delay`.

    Shape:
        - input: :math:`(B, M, N, ...)`
        - param: :math:`(M, N)`
        - output: :math:`(B, M, N, ...)`

    where :math:`B` is the batch size, :math:`M` is the number of frequency bins,
    and :math:`N` is the number of input channels.
    Ellipsis :math:`(...)` represents additional dimensions.
    """

    def __init__(
        self,
        size: tuple = (1,),
        max_len: int = 2000,
        unit: int = 100,
        isint: bool = False,
        nfft=2**11,
        fs: int = 48000,
        requires_grad: bool = False,
        alias_decay_db: float = 0.0,
        device: Optional[str] = None,
    ):
        super().__init__(
            size=size,
            max_len=max_len,
            isint=isint,
            unit=unit,
            nfft=nfft,
            fs=fs,
            requires_grad=requires_grad,
            alias_decay_db=alias_decay_db,
            device=device,
        )

    def check_param_shape(self):
        """
        Checks if the shape of the delay parameters is valid.
        """
        assert len(self.size) == 1, "delays must be 1D, for 2D delays use Delay module."

    def get_freq_convolve(self):
        """
        Computes the frequency convolution function.
        """
        self.freq_convolve = lambda x, param: torch.einsum(
            "fn,bfn...->bfn...", self.freq_response(param), x
        )

    def get_freq_response(self):
        """
        Computes the frequency response of the delay module.
        """
        m = self.get_delays()
        self.freq_response = lambda param: (self.gamma ** m(param)) * torch.exp(
            -1j
            * torch.einsum(
                "fo, on -> fn",
                self.omega,
                m(param).unsqueeze(0),
            )
        )

    def get_io(self):
        r"""
        Computes the number of input and output channels based on the size parameter.
        """
        self.input_channels = self.size[-1]
        self.output_channels = self.size[-1]<|MERGE_RESOLUTION|>--- conflicted
+++ resolved
@@ -8,13 +8,6 @@
     lowpass_filter,
     highpass_filter,
     bandpass_filter,
-<<<<<<< HEAD
-    rad2hertz,
-)
-from flamo.auxiliary.eq import eq_freqs, geq
-from flamo.auxiliary.scattering import ScatteringMapping
-
-=======
     rad2hertz )
 from flamo.auxiliary.eq import (
     eq_freqs,
@@ -22,7 +15,6 @@
     design_geq)
 from flamo.auxiliary.scattering import (
     ScatteringMapping)
->>>>>>> aebda812
 # ============================= TRANSFORMS ================================
 
 
@@ -2061,8 +2053,6 @@
         self.input_channels = self.size[-1]
         self.output_channels = self.size[-1]
 
-<<<<<<< HEAD
-=======
 class AccurateGEQ(Filter):
     r"""
     Graphic Equilizer filter. Inherits from the :class:`Filter` class.
@@ -2267,7 +2257,6 @@
         """
         self.input_channels = self.size[-1]
         self.output_channels = self.size[-1]
->>>>>>> aebda812
 
 # ============================= DELAYS ================================
 
